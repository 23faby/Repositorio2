--- conflicted
+++ resolved
@@ -1,1074 +1,535 @@
-<<<<<<< HEAD
-/*******************************************************************************
- * Copyright 2010 Cees De Groot, Alex Boisvert, Jan Kotek
- *
- * Licensed under the Apache License, Version 2.0 (the "License");
- * you may not use this file except in compliance with the License.
- * You may obtain a copy of the License at
- *
- *   http://www.apache.org/licenses/LICENSE-2.0
- *
- * Unless required by applicable law or agreed to in writing, software
- * distributed under the License is distributed on an "AS IS" BASIS,
- * WITHOUT WARRANTIES OR CONDITIONS OF ANY KIND, either express or implied.
- * See the License for the specific language governing permissions and
- * limitations under the License.
- ******************************************************************************/
-package org.apache.jdbm;
-
-import java.io.DataInput;
-import java.io.DataOutput;
-import java.io.IOError;
-import java.io.IOException;
-import java.lang.ref.WeakReference;
-import java.util.*;
-import java.util.concurrent.ConcurrentMap;
-import java.util.concurrent.ConcurrentNavigableMap;
-
-/**
- * An abstract class implementing most of DB.
- * It also has some JDBM package protected stuff (getNamedRecord)
- */
-abstract class DBAbstract implements DB {
-
-
-    /**
-     * Reserved slot for name directory recid.
-     */
-    static final byte NAME_DIRECTORY_ROOT = 0;
-
-
-    /**
-     * Reserved slot for version number
-     */
-    static final byte STORE_VERSION_NUMBER_ROOT = 1;
-
-    /**
-     * Reserved slot for recid where Serial class info is stored
-     *
-     * NOTE when introducing more roots, do not forget to update defrag
-     */
-    static final byte SERIAL_CLASS_INFO_RECID_ROOT = 2;
-
-    /** to prevent double instances of the same collection, we use weak value map
-     *
-     * //TODO what to do when there is rollback?
-     * //TODO clear on close
-     */
-    final private Map<String,WeakReference<Object>> collections = new HashMap<String,WeakReference<Object>>();
-
-
-
-    /**
-      * Inserts a new record using a custom serializer.
-      *
-      * @param obj        the object for the new record.
-      * @param serializer a custom serializer
-      * @return the rowid for the new record.
-      * @throws java.io.IOException when one of the underlying I/O operations fails.
-      */
-    abstract <A> long insert(A obj, Serializer<A> serializer,boolean disableCache) throws IOException;
-
-    /**
-     * Deletes a record.
-     *
-     * @param recid the rowid for the record that should be deleted.
-     * @throws java.io.IOException when one of the underlying I/O operations fails.
-     */
-    abstract void delete(long recid) throws IOException;
-
-
-    /**
-     * Updates a record using a custom serializer.
-     * If given recid does not exist, IOException will be thrown before/during commit (cache).
-     *
-     * @param recid      the recid for the record that is to be updated.
-     * @param obj        the new object for the record.
-     * @param serializer a custom serializer
-     * @throws java.io.IOException when one of the underlying I/O operations fails
-     */
-    abstract <A> void update(long recid, A obj, Serializer<A> serializer)
-            throws IOException;
-
-
-    /**
-     * Fetches a record using a custom serializer.
-     *
-     * @param recid      the recid for the record that must be fetched.
-     * @param serializer a custom serializer
-     * @return the object contained in the record, null if given recid does not exist
-     * @throws java.io.IOException when one of the underlying I/O operations fails.
-     */
-    abstract <A> A fetch(long recid, Serializer<A> serializer)
-            throws IOException;
-
-    /**
-     * Fetches a record using a custom serializer and optionaly disabled cache
-     *
-     * @param recid        the recid for the record that must be fetched.
-     * @param serializer   a custom serializer
-     * @param disableCache true to disable any caching mechanism
-     * @return the object contained in the record, null if given recid does not exist
-     * @throws java.io.IOException when one of the underlying I/O operations fails.
-     */
-    abstract <A> A fetch(long recid, Serializer<A> serializer, boolean disableCache)
-            throws IOException;
-
-
-    public long insert(Object obj) throws IOException {
-        return insert(obj, defaultSerializer(),false);
-    }
-
-
-    public void update(long recid, Object obj) throws IOException {
-        update(recid, obj, defaultSerializer());
-    }
-
-
-    synchronized public <A> A fetch(long recid) throws IOException {
-        return (A) fetch(recid, defaultSerializer());
-    }
-
-    synchronized public <K, V> ConcurrentMap<K, V> getHashMap(String name) {
-        Object o = getCollectionInstance(name);
-        if(o!=null)
-            return (ConcurrentMap<K, V>) o;
-
-        try {
-            long recid = getNamedObject(name);
-            if(recid == 0) return null;
-
-            HTree tree = fetch(recid);
-            tree.setPersistenceContext(this);
-            if(!tree.hasValues()){
-                throw new ClassCastException("HashSet is not HashMap");
-            }
-            collections.put(name,new WeakReference<Object>(tree));
-            return tree;
-        } catch (IOException e) {
-            throw new IOError(e);
-        }
-    }
-
-    synchronized public <K, V> ConcurrentMap<K, V> createHashMap(String name) {
-        return createHashMap(name, null, null);
-    }
-
-
-    public synchronized <K, V> ConcurrentMap<K, V> createHashMap(String name, Serializer<K> keySerializer, Serializer<V> valueSerializer) {
-        try {
-            assertNameNotExist(name);
-
-            HTree<K, V> tree = new HTree(this, keySerializer, valueSerializer,true);
-            long recid = insert(tree);
-            setNamedObject(name, recid);
-            collections.put(name,new WeakReference<Object>(tree));
-            return tree;
-        } catch (IOException e) {
-            throw new IOError(e);
-        }
-    }
-
-    public synchronized <K> Set<K> getHashSet(String name) {
-        Object o = getCollectionInstance(name);
-        if(o!=null)
-            return (Set<K>) o;
-
-        try {
-            long recid = getNamedObject(name);
-            if(recid == 0) return null;
-
-            HTree tree = fetch(recid);
-            tree.setPersistenceContext(this);
-            if(tree.hasValues()){
-                throw new ClassCastException("HashMap is not HashSet");
-            }
-            Set<K> ret  =  new HTreeSet(tree);
-            collections.put(name,new WeakReference<Object>(ret));
-            return ret;
-        } catch (IOException e) {
-            throw new IOError(e);
-        }
-    }
-
-    public synchronized <K> Set<K> createHashSet(String name) {
-        return createHashSet(name, null);
-    }
-
-    public synchronized <K> Set<K> createHashSet(String name, Serializer<K> keySerializer) {
-        try {
-            assertNameNotExist(name);
-
-            HTree<K, Object> tree = new HTree(this, keySerializer, null,false);
-            long recid = insert(tree);
-            setNamedObject(name, recid);
-
-            Set<K> ret =  new HTreeSet<K>(tree);
-            collections.put(name,new WeakReference<Object>(ret));
-            return ret;
-        } catch (IOException e) {
-            throw new IOError(e);
-        }
-    }
-
-    synchronized public <K, V> ConcurrentNavigableMap<K, V> getTreeMap(String name) {
-        Object o = getCollectionInstance(name);
-        if(o!=null)
-            return (ConcurrentNavigableMap<K, V> ) o;
-
-        try {
-            long recid = getNamedObject(name);
-            if(recid == 0) return null;
-
-            BTree t =  BTree.<K, V>load(this, recid);
-            if(!t.hasValues())
-                throw new ClassCastException("TreeSet is not TreeMap");
-            ConcurrentNavigableMap<K,V> ret = new BTreeMap<K, V>(t,false); //TODO put readonly flag here
-            collections.put(name,new WeakReference<Object>(ret));
-            return ret;
-        } catch (IOException e) {
-            throw new IOError(e);
-        }
-    }
-
-    synchronized public <K extends Comparable, V> ConcurrentNavigableMap<K, V> createTreeMap(String name) {
-        return createTreeMap(name, null, null, null);
-    }
-
-
-    public synchronized <K, V> ConcurrentNavigableMap<K, V> createTreeMap(String name,
-                                                             Comparator<K> keyComparator,
-                                                             Serializer<K> keySerializer,
-                                                             Serializer<V> valueSerializer) {
-        try {
-            assertNameNotExist(name);
-            BTree<K, V> tree = BTree.createInstance(this, keyComparator, keySerializer, valueSerializer,true);
-            setNamedObject(name, tree.getRecid());
-            ConcurrentNavigableMap<K,V> ret = new BTreeMap<K, V>(tree,false); //TODO put readonly flag here
-            collections.put(name,new WeakReference<Object>(ret));
-            return ret;
-        } catch (IOException e) {
-            throw new IOError(e);
-        }
-    }
-
-
-    public synchronized <K> NavigableSet<K> getTreeSet(String name) {
-        Object o = getCollectionInstance(name);
-        if(o!=null)
-            return (NavigableSet<K> ) o;
-
-        try {
-            long recid = getNamedObject(name);
-            if(recid == 0) return null;
-
-            BTree t =  BTree.<K, Object>load(this, recid);
-            if(t.hasValues())
-                throw new ClassCastException("TreeMap is not TreeSet");
-            BTreeSet<K> ret =  new BTreeSet<K>(new BTreeMap(t,false));
-            collections.put(name,new WeakReference<Object>(ret));
-            return ret;
-
-        } catch (IOException e) {
-            throw new IOError(e);
-        }
-    }
-
-    public synchronized <K> NavigableSet<K> createTreeSet(String name) {
-        return createTreeSet(name, null, null);
-    }
-
-
-    public synchronized <K> NavigableSet<K> createTreeSet(String name, Comparator<K> keyComparator, Serializer<K> keySerializer) {
-        try {
-            assertNameNotExist(name);
-            BTree<K, Object> tree = BTree.createInstance(this, keyComparator, keySerializer, null,false);
-            setNamedObject(name, tree.getRecid());
-            BTreeSet<K> ret =  new BTreeSet<K>(new BTreeMap(tree,false));
-            collections.put(name,new WeakReference<Object>(ret));
-            return ret;
-
-        } catch (IOException e) {
-            throw new IOError(e);
-        }
-
-    }
-
-
-    synchronized public <K> List<K> createLinkedList(String name) {
-        return createLinkedList(name, null);
-    }
-
-    synchronized public <K> List<K> createLinkedList(String name, Serializer<K> serializer) {
-        try {
-            assertNameNotExist(name);
-
-            //allocate record and overwrite it
-
-            LinkedList2<K> list = new LinkedList2<K>(this, serializer);
-            long recid = insert(list);
-            setNamedObject(name, recid);
-
-            collections.put(name,new WeakReference<Object>(list));
-
-            return list;
-        } catch (IOException e) {
-            throw new IOError(e);
-        }
-    }
-
-    synchronized public <K> List<K> getLinkedList(String name) {
-        Object o = getCollectionInstance(name);
-        if(o!=null)
-            return (List<K> ) o;
-
-        try {
-            long recid = getNamedObject(name);
-            if(recid == 0) return null;
-            LinkedList2<K> list = (LinkedList2<K>) fetch(recid);
-            list.setPersistenceContext(this);
-            collections.put(name,new WeakReference<Object>(list));
-            return list;
-        } catch (IOException e) {
-            throw new IOError(e);
-        }
-    }
-    
-    private synchronized  Object getCollectionInstance(String name){
-        WeakReference ref = collections.get(name);
-        if(ref==null)return null;
-        Object o = ref.get();
-        if(o != null) return o;
-        //already GCed
-        collections.remove(name);
-        return null;
-    }
-
-
-    private void assertNameNotExist(String name) throws IOException {
-        if (getNamedObject(name) != 0)
-            throw new IllegalArgumentException("Object with name '" + name + "' already exists");
-    }
-
-
-
-    /**
-     * Obtain the record id of a named object. Returns 0 if named object
-     * doesn't exist.
-     * Named objects are used to store Map views and other well known objects.
-     */
-    protected long getNamedObject(String name) throws IOException{
-        long nameDirectory_recid = getRoot(NAME_DIRECTORY_ROOT);
-        if(nameDirectory_recid == 0){
-            return 0;
-        }
-        HTree<String,Long> m = fetch(nameDirectory_recid);
-        Long res = m.get(name);
-        if(res == null)
-            return 0;
-        return res;
-    }
-
-
-    /**
-     * Set the record id of a named object.
-     * Named objects are used to store Map views and other well known objects.
-     */
-    protected void setNamedObject(String name, long recid) throws IOException{
-        long nameDirectory_recid = getRoot(NAME_DIRECTORY_ROOT);
-        HTree<String,Long> m = null;
-        if(nameDirectory_recid == 0){
-            //does not exists, create it
-            m = new HTree<String, Long>(this,null,null,true);
-            nameDirectory_recid = insert(m);
-            setRoot(NAME_DIRECTORY_ROOT,nameDirectory_recid);
-        }else{
-            //fetch it
-            m = fetch(nameDirectory_recid);
-        }
-        m.put(name,recid);
-    }
-
-
-
-
-    public Map<String,Object> getCollections(){
-        try{
-            Map<String,Object> ret = new LinkedHashMap<String, Object>();
-            long nameDirectory_recid = getRoot(NAME_DIRECTORY_ROOT);
-            if(nameDirectory_recid==0)
-                return ret;
-            HTree<String,Long> m = fetch(nameDirectory_recid);
-	    if (m == null) {
-		return null;
-	    }
-
-            for(Map.Entry<String,Long> e:m.entrySet()){
-                Object o = fetch(e.getValue());
-                if(o instanceof BTree){
-                    if(((BTree) o).hasValues)
-                        o = getTreeMap(e.getKey());
-                    else
-                        o = getTreeSet(e.getKey());
-                }
-                else if( o instanceof  HTree){
-                    if(((HTree) o).hasValues)
-                        o = getHashMap(e.getKey());
-                    else
-                        o = getHashSet(e.getKey());
-                }
-
-                ret.put(e.getKey(), o);
-            }
-            return Collections.unmodifiableMap(ret);
-        }catch(IOException e){
-            throw new IOError(e);
-        }
-
-    }
-
-
-    public void deleteCollection(String name){
-        try{
-            long nameDirectory_recid = getRoot(NAME_DIRECTORY_ROOT);
-            if(nameDirectory_recid==0)
-                throw new IOException("Collection not found");
-            HTree<String,Long> dir = fetch(nameDirectory_recid);
-
-            Long recid = dir.get(name);
-            if(recid == null) throw new IOException("Collection not found");
-
-            Object o = fetch(recid);
-            //we can not use O instance since it is not correctly initialized
-            if(o instanceof LinkedList2){
-                LinkedList2 l = (LinkedList2) o;
-                l.clear();
-                delete(l.rootRecid);
-            }else if(o instanceof BTree){
-                ((BTree) o).clear();
-            } else if( o instanceof  HTree){
-                HTree t = (HTree) o;
-                t.clear();
-                HTreeDirectory n = (HTreeDirectory) fetch(t.rootRecid,t.SERIALIZER);
-                n.deleteAllChildren();
-                delete(t.rootRecid);
-            }else{
-                throw new InternalError("unknown collection type: "+(o==null?null:o.getClass()));
-            }
-            delete(recid);
-            collections.remove(name);
-
-
-            dir.remove(name);
-
-        }catch(IOException e){
-            throw new IOError(e);
-        }
-
-    }
-
-
-    /** we need to set reference to this DB instance, so serializer needs to be here*/
-    final Serializer<Serialization> defaultSerializationSerializer = new Serializer<Serialization>(){
-
-        public void serialize(DataOutput out, Serialization obj) throws IOException {
-            LongPacker.packLong(out,obj.serialClassInfoRecid);
-            SerialClassInfo.serializer.serialize(out,obj.registered);
-        }
-
-        public Serialization deserialize(DataInput in) throws IOException, ClassNotFoundException {
-            final long recid = LongPacker.unpackLong(in);
-            final ArrayList<SerialClassInfo.ClassInfo> classes = SerialClassInfo.serializer.deserialize(in);
-            return new Serialization(DBAbstract.this,recid,classes);
-        }
-    };
-
-    public synchronized Serializer defaultSerializer() {
-
-        try{
-            long serialClassInfoRecid = getRoot(SERIAL_CLASS_INFO_RECID_ROOT);
-            if (serialClassInfoRecid == 0) {                
-                //allocate new recid 
-                serialClassInfoRecid = insert(null,Utils.NULL_SERIALIZER,false);
-                //and insert new serializer
-                Serialization ser = new Serialization(this,serialClassInfoRecid,new ArrayList<SerialClassInfo.ClassInfo>());
-
-                update(serialClassInfoRecid,ser, defaultSerializationSerializer);
-                setRoot(SERIAL_CLASS_INFO_RECID_ROOT, serialClassInfoRecid);
-                return ser;
-            }else{
-                return fetch(serialClassInfoRecid,defaultSerializationSerializer);
-            }
-
-        } catch (IOException e) {
-            throw new IOError(e);
-        }
-
-    }
-
-    
-    final protected void checkNotClosed(){
-        if(isClosed()) throw new IllegalStateException("db was closed");
-    }
-
-    protected abstract void setRoot(byte root, long recid);
-    protected abstract long getRoot(byte root);
-
-
-    public long collectionSize(Object collection){
-        if(collection instanceof BTreeMap){
-            BTreeMap t = (BTreeMap) collection;
-            if(t.fromKey!=null|| t.toKey!=null) throw new IllegalArgumentException("collectionSize does not work on BTree submap");
-            return t.tree._entries;
-        }else if(collection instanceof  HTree){
-          return ((HTree)collection).getRoot().size;
-        }else if(collection instanceof  HTreeSet){
-            return collectionSize(((HTreeSet) collection).map);
-        }else if(collection instanceof  BTreeSet){
-            return collectionSize(((BTreeSet) collection).map);
-        }else if(collection instanceof LinkedList2){
-            return ((LinkedList2)collection).getRoot().size;
-        }else{
-            throw new IllegalArgumentException("Not JDBM collection");
-        }
-    }
-
-    
-
-}
-=======
-/*******************************************************************************
- * Copyright 2010 Cees De Groot, Alex Boisvert, Jan Kotek
- *
- * Licensed under the Apache License, Version 2.0 (the "License");
- * you may not use this file except in compliance with the License.
- * You may obtain a copy of the License at
- *
- *   http://www.apache.org/licenses/LICENSE-2.0
- *
- * Unless required by applicable law or agreed to in writing, software
- * distributed under the License is distributed on an "AS IS" BASIS,
- * WITHOUT WARRANTIES OR CONDITIONS OF ANY KIND, either express or implied.
- * See the License for the specific language governing permissions and
- * limitations under the License.
- ******************************************************************************/
-package org.apache.jdbm;
-
-import java.io.DataInput;
-import java.io.DataOutput;
-import java.io.IOError;
-import java.io.IOException;
-import java.lang.ref.WeakReference;
-import java.util.*;
-import java.util.concurrent.ConcurrentMap;
-import java.util.concurrent.ConcurrentNavigableMap;
-
-/**
- * An abstract class implementing most of DB.
- * It also has some JDBM package protected stuff (getNamedRecord)
- */
-abstract class DBAbstract implements DB {
-
-
-    /**
-     * Reserved slot for name directory recid.
-     */
-    static final byte NAME_DIRECTORY_ROOT = 0;
-
-
-    /**
-     * Reserved slot for version number
-     */
-    static final byte STORE_VERSION_NUMBER_ROOT = 1;
-
-    /**
-     * Reserved slot for recid where Serial class info is stored
-     *
-     * NOTE when introducing more roots, do not forget to update defrag
-     */
-    static final byte SERIAL_CLASS_INFO_RECID_ROOT = 2;
-
-    /** to prevent double instances of the same collection, we use weak value map
-     *
-     * //TODO what to do when there is rollback?
-     * //TODO clear on close
-     */
-    final private Map<String,WeakReference<Object>> collections = new HashMap<String,WeakReference<Object>>();
-
-
-
-    /**
-     * Inserts a new record using a custom serializer.
-     *
-     * @param obj        the object for the new record.
-     * @param serializer a custom serializer
-     * @return the rowid for the new record.
-     * @throws java.io.IOException when one of the underlying I/O operations fails.
-     */
-    abstract <A> long insert(A obj, Serializer<A> serializer,boolean disableCache) throws IOException;
-
-    /**
-     * Deletes a record.
-     *
-     * @param recid the rowid for the record that should be deleted.
-     * @throws java.io.IOException when one of the underlying I/O operations fails.
-     */
-    abstract void delete(long recid) throws IOException;
-
-
-    /**
-     * Updates a record using a custom serializer.
-     * If given recid does not exist, IOException will be thrown before/during commit (cache).
-     *
-     * @param recid      the recid for the record that is to be updated.
-     * @param obj        the new object for the record.
-     * @param serializer a custom serializer
-     * @throws java.io.IOException when one of the underlying I/O operations fails
-     */
-    abstract <A> void update(long recid, A obj, Serializer<A> serializer)
-            throws IOException;
-
-
-    /**
-     * Fetches a record using a custom serializer.
-     *
-     * @param recid      the recid for the record that must be fetched.
-     * @param serializer a custom serializer
-     * @return the object contained in the record, null if given recid does not exist
-     * @throws java.io.IOException when one of the underlying I/O operations fails.
-     */
-    abstract <A> A fetch(long recid, Serializer<A> serializer)
-            throws IOException;
-
-    /**
-     * Fetches a record using a custom serializer and optionaly disabled cache
-     *
-     * @param recid        the recid for the record that must be fetched.
-     * @param serializer   a custom serializer
-     * @param disableCache true to disable any caching mechanism
-     * @return the object contained in the record, null if given recid does not exist
-     * @throws java.io.IOException when one of the underlying I/O operations fails.
-     */
-    abstract <A> A fetch(long recid, Serializer<A> serializer, boolean disableCache)
-            throws IOException;
-
-
-    public long insert(Object obj) throws IOException {
-        return insert(obj, defaultSerializer(),false);
-    }
-
-
-    public void update(long recid, Object obj) throws IOException {
-        update(recid, obj, defaultSerializer());
-    }
-
-
-    synchronized public <A> A fetch(long recid) throws IOException {
-        return (A) fetch(recid, defaultSerializer());
-    }
-
-    synchronized public <K, V> ConcurrentMap<K, V> getHashMap(String name) {
-        Object o = getCollectionInstance(name);
-        if(o!=null)
-            return (ConcurrentMap<K, V>) o;
-
-        try {
-            long recid = getNamedObject(name);
-            if(recid == 0) return null;
-
-            HTree tree = fetch(recid);
-            tree.setPersistenceContext(this);
-            if(!tree.hasValues()){
-                throw new ClassCastException("HashSet is not HashMap");
-            }
-            collections.put(name,new WeakReference<Object>(tree));
-            return tree;
-        } catch (IOException e) {
-            throw new IOError(e);
-        }
-    }
-
-    synchronized public <K, V> ConcurrentMap<K, V> createHashMap(String name) {
-        return createHashMap(name, null, null);
-    }
-
-
-    public synchronized <K, V> ConcurrentMap<K, V> createHashMap(String name, Serializer<K> keySerializer, Serializer<V> valueSerializer) {
-        try {
-            assertNameNotExist(name);
-
-            HTree<K, V> tree = new HTree(this, keySerializer, valueSerializer,true);
-            long recid = insert(tree);
-            setNamedObject(name, recid);
-            collections.put(name,new WeakReference<Object>(tree));
-            return tree;
-        } catch (IOException e) {
-            throw new IOError(e);
-        }
-    }
-
-    public synchronized <K> Set<K> getHashSet(String name) {
-        Object o = getCollectionInstance(name);
-        if(o!=null)
-            return (Set<K>) o;
-
-        try {
-            long recid = getNamedObject(name);
-            if(recid == 0) return null;
-
-            HTree tree = fetch(recid);
-            tree.setPersistenceContext(this);
-            if(tree.hasValues()){
-                throw new ClassCastException("HashMap is not HashSet");
-            }
-            Set<K> ret  =  new HTreeSet(tree);
-            collections.put(name,new WeakReference<Object>(ret));
-            return ret;
-        } catch (IOException e) {
-            throw new IOError(e);
-        }
-    }
-
-    public synchronized <K> Set<K> createHashSet(String name) {
-        return createHashSet(name, null);
-    }
-
-    public synchronized <K> Set<K> createHashSet(String name, Serializer<K> keySerializer) {
-        try {
-            assertNameNotExist(name);
-
-            HTree<K, Object> tree = new HTree(this, keySerializer, null,false);
-            long recid = insert(tree);
-            setNamedObject(name, recid);
-
-            Set<K> ret =  new HTreeSet<K>(tree);
-            collections.put(name,new WeakReference<Object>(ret));
-            return ret;
-        } catch (IOException e) {
-            throw new IOError(e);
-        }
-    }
-
-    synchronized public <K, V> ConcurrentNavigableMap<K, V> getTreeMap(String name) {
-        Object o = getCollectionInstance(name);
-        if(o!=null)
-            return (ConcurrentNavigableMap<K, V> ) o;
-
-        try {
-            long recid = getNamedObject(name);
-            if(recid == 0) return null;
-
-            BTree t =  BTree.<K, V>load(this, recid);
-            if(!t.hasValues())
-                throw new ClassCastException("TreeSet is not TreeMap");
-            ConcurrentNavigableMap<K,V> ret = new BTreeMap<K, V>(t,false); //TODO put readonly flag here
-            collections.put(name,new WeakReference<Object>(ret));
-            return ret;
-        } catch (IOException e) {
-            throw new IOError(e);
-        }
-    }
-
-    synchronized public <K extends Comparable, V> ConcurrentNavigableMap<K, V> createTreeMap(String name) {
-        return createTreeMap(name, null, null, null);
-    }
-
-
-    public synchronized <K, V> ConcurrentNavigableMap<K, V> createTreeMap(String name,
-                                                                          Comparator<K> keyComparator,
-                                                                          Serializer<K> keySerializer,
-                                                                          Serializer<V> valueSerializer) {
-        try {
-            assertNameNotExist(name);
-            BTree<K, V> tree = BTree.createInstance(this, keyComparator, keySerializer, valueSerializer,true);
-            setNamedObject(name, tree.getRecid());
-            ConcurrentNavigableMap<K,V> ret = new BTreeMap<K, V>(tree,false); //TODO put readonly flag here
-            collections.put(name,new WeakReference<Object>(ret));
-            return ret;
-        } catch (IOException e) {
-            throw new IOError(e);
-        }
-    }
-
-
-    public synchronized <K> NavigableSet<K> getTreeSet(String name) {
-        Object o = getCollectionInstance(name);
-        if(o!=null)
-            return (NavigableSet<K> ) o;
-
-        try {
-            long recid = getNamedObject(name);
-            if(recid == 0) return null;
-
-            BTree t =  BTree.<K, Object>load(this, recid);
-            if(t.hasValues())
-                throw new ClassCastException("TreeMap is not TreeSet");
-            BTreeSet<K> ret =  new BTreeSet<K>(new BTreeMap(t,false));
-            collections.put(name,new WeakReference<Object>(ret));
-            return ret;
-
-        } catch (IOException e) {
-            throw new IOError(e);
-        }
-    }
-
-    public synchronized <K> NavigableSet<K> createTreeSet(String name) {
-        return createTreeSet(name, null, null);
-    }
-
-
-    public synchronized <K> NavigableSet<K> createTreeSet(String name, Comparator<K> keyComparator, Serializer<K> keySerializer) {
-        try {
-            assertNameNotExist(name);
-            BTree<K, Object> tree = BTree.createInstance(this, keyComparator, keySerializer, null,false);
-            setNamedObject(name, tree.getRecid());
-            BTreeSet<K> ret =  new BTreeSet<K>(new BTreeMap(tree,false));
-            collections.put(name,new WeakReference<Object>(ret));
-            return ret;
-
-        } catch (IOException e) {
-            throw new IOError(e);
-        }
-
-    }
-
-
-    synchronized public <K> List<K> createLinkedList(String name) {
-        return createLinkedList(name, null);
-    }
-
-    synchronized public <K> List<K> createLinkedList(String name, Serializer<K> serializer) {
-        try {
-            assertNameNotExist(name);
-
-            //allocate record and overwrite it
-
-            LinkedList2<K> list = new LinkedList2<K>(this, serializer);
-            long recid = insert(list);
-            setNamedObject(name, recid);
-
-            collections.put(name,new WeakReference<Object>(list));
-
-            return list;
-        } catch (IOException e) {
-            throw new IOError(e);
-        }
-    }
-
-    synchronized public <K> List<K> getLinkedList(String name) {
-        Object o = getCollectionInstance(name);
-        if(o!=null)
-            return (List<K> ) o;
-
-        try {
-            long recid = getNamedObject(name);
-            if(recid == 0) return null;
-            LinkedList2<K> list = (LinkedList2<K>) fetch(recid);
-            list.setPersistenceContext(this);
-            collections.put(name,new WeakReference<Object>(list));
-            return list;
-        } catch (IOException e) {
-            throw new IOError(e);
-        }
-    }
-
-    private synchronized  Object getCollectionInstance(String name){
-        WeakReference ref = collections.get(name);
-        if(ref==null)return null;
-        Object o = ref.get();
-        if(o != null) return o;
-        //already GCed
-        collections.remove(name);
-        return null;
-    }
-
-
-    private void assertNameNotExist(String name) throws IOException {
-        if (getNamedObject(name) != 0)
-            throw new IllegalArgumentException("Object with name '" + name + "' already exists");
-    }
-
-
-
-    /**
-     * Obtain the record id of a named object. Returns 0 if named object
-     * doesn't exist.
-     * Named objects are used to store Map views and other well known objects.
-     */
+/*******************************************************************************
+ * Copyright 2010 Cees De Groot, Alex Boisvert, Jan Kotek
+ *
+ * Licensed under the Apache License, Version 2.0 (the "License");
+ * you may not use this file except in compliance with the License.
+ * You may obtain a copy of the License at
+ *
+ *   http://www.apache.org/licenses/LICENSE-2.0
+ *
+ * Unless required by applicable law or agreed to in writing, software
+ * distributed under the License is distributed on an "AS IS" BASIS,
+ * WITHOUT WARRANTIES OR CONDITIONS OF ANY KIND, either express or implied.
+ * See the License for the specific language governing permissions and
+ * limitations under the License.
+ ******************************************************************************/
+package org.apache.jdbm;
+
+import java.io.DataInput;
+import java.io.DataOutput;
+import java.io.IOError;
+import java.io.IOException;
+import java.lang.ref.WeakReference;
+import java.util.*;
+import java.util.concurrent.ConcurrentMap;
+import java.util.concurrent.ConcurrentNavigableMap;
+
+/**
+ * An abstract class implementing most of DB.
+ * It also has some JDBM package protected stuff (getNamedRecord)
+ */
+abstract class DBAbstract implements DB {
+
+
+    /**
+     * Reserved slot for name directory recid.
+     */
+    static final byte NAME_DIRECTORY_ROOT = 0;
+
+
+    /**
+     * Reserved slot for version number
+     */
+    static final byte STORE_VERSION_NUMBER_ROOT = 1;
+
+    /**
+     * Reserved slot for recid where Serial class info is stored
+     *
+     * NOTE when introducing more roots, do not forget to update defrag
+     */
+    static final byte SERIAL_CLASS_INFO_RECID_ROOT = 2;
+
+    /** to prevent double instances of the same collection, we use weak value map
+     *
+     * //TODO what to do when there is rollback?
+     * //TODO clear on close
+     */
+    final private Map<String,WeakReference<Object>> collections = new HashMap<String,WeakReference<Object>>();
+
+
+
+    /**
+      * Inserts a new record using a custom serializer.
+      *
+      * @param obj        the object for the new record.
+      * @param serializer a custom serializer
+      * @return the rowid for the new record.
+      * @throws java.io.IOException when one of the underlying I/O operations fails.
+      */
+    abstract <A> long insert(A obj, Serializer<A> serializer,boolean disableCache) throws IOException;
+
+    /**
+     * Deletes a record.
+     *
+     * @param recid the rowid for the record that should be deleted.
+     * @throws java.io.IOException when one of the underlying I/O operations fails.
+     */
+    abstract void delete(long recid) throws IOException;
+
+
+    /**
+     * Updates a record using a custom serializer.
+     * If given recid does not exist, IOException will be thrown before/during commit (cache).
+     *
+     * @param recid      the recid for the record that is to be updated.
+     * @param obj        the new object for the record.
+     * @param serializer a custom serializer
+     * @throws java.io.IOException when one of the underlying I/O operations fails
+     */
+    abstract <A> void update(long recid, A obj, Serializer<A> serializer)
+            throws IOException;
+
+
+    /**
+     * Fetches a record using a custom serializer.
+     *
+     * @param recid      the recid for the record that must be fetched.
+     * @param serializer a custom serializer
+     * @return the object contained in the record, null if given recid does not exist
+     * @throws java.io.IOException when one of the underlying I/O operations fails.
+     */
+    abstract <A> A fetch(long recid, Serializer<A> serializer)
+            throws IOException;
+
+    /**
+     * Fetches a record using a custom serializer and optionaly disabled cache
+     *
+     * @param recid        the recid for the record that must be fetched.
+     * @param serializer   a custom serializer
+     * @param disableCache true to disable any caching mechanism
+     * @return the object contained in the record, null if given recid does not exist
+     * @throws java.io.IOException when one of the underlying I/O operations fails.
+     */
+    abstract <A> A fetch(long recid, Serializer<A> serializer, boolean disableCache)
+            throws IOException;
+
+
+    public long insert(Object obj) throws IOException {
+        return insert(obj, defaultSerializer(),false);
+    }
+
+
+    public void update(long recid, Object obj) throws IOException {
+        update(recid, obj, defaultSerializer());
+    }
+
+
+    synchronized public <A> A fetch(long recid) throws IOException {
+        return (A) fetch(recid, defaultSerializer());
+    }
+
+    synchronized public <K, V> ConcurrentMap<K, V> getHashMap(String name) {
+        Object o = getCollectionInstance(name);
+        if(o!=null)
+            return (ConcurrentMap<K, V>) o;
+
+        try {
+            long recid = getNamedObject(name);
+            if(recid == 0) return null;
+
+            HTree tree = fetch(recid);
+            tree.setPersistenceContext(this);
+            if(!tree.hasValues()){
+                throw new ClassCastException("HashSet is not HashMap");
+            }
+            collections.put(name,new WeakReference<Object>(tree));
+            return tree;
+        } catch (IOException e) {
+            throw new IOError(e);
+        }
+    }
+
+    synchronized public <K, V> ConcurrentMap<K, V> createHashMap(String name) {
+        return createHashMap(name, null, null);
+    }
+
+
+    public synchronized <K, V> ConcurrentMap<K, V> createHashMap(String name, Serializer<K> keySerializer, Serializer<V> valueSerializer) {
+        try {
+            assertNameNotExist(name);
+
+            HTree<K, V> tree = new HTree(this, keySerializer, valueSerializer,true);
+            long recid = insert(tree);
+            setNamedObject(name, recid);
+            collections.put(name,new WeakReference<Object>(tree));
+            return tree;
+        } catch (IOException e) {
+            throw new IOError(e);
+        }
+    }
+
+    public synchronized <K> Set<K> getHashSet(String name) {
+        Object o = getCollectionInstance(name);
+        if(o!=null)
+            return (Set<K>) o;
+
+        try {
+            long recid = getNamedObject(name);
+            if(recid == 0) return null;
+
+            HTree tree = fetch(recid);
+            tree.setPersistenceContext(this);
+            if(tree.hasValues()){
+                throw new ClassCastException("HashMap is not HashSet");
+            }
+            Set<K> ret  =  new HTreeSet(tree);
+            collections.put(name,new WeakReference<Object>(ret));
+            return ret;
+        } catch (IOException e) {
+            throw new IOError(e);
+        }
+    }
+
+    public synchronized <K> Set<K> createHashSet(String name) {
+        return createHashSet(name, null);
+    }
+
+    public synchronized <K> Set<K> createHashSet(String name, Serializer<K> keySerializer) {
+        try {
+            assertNameNotExist(name);
+
+            HTree<K, Object> tree = new HTree(this, keySerializer, null,false);
+            long recid = insert(tree);
+            setNamedObject(name, recid);
+
+            Set<K> ret =  new HTreeSet<K>(tree);
+            collections.put(name,new WeakReference<Object>(ret));
+            return ret;
+        } catch (IOException e) {
+            throw new IOError(e);
+        }
+    }
+
+    synchronized public <K, V> ConcurrentNavigableMap<K, V> getTreeMap(String name) {
+        Object o = getCollectionInstance(name);
+        if(o!=null)
+            return (ConcurrentNavigableMap<K, V> ) o;
+
+        try {
+            long recid = getNamedObject(name);
+            if(recid == 0) return null;
+
+            BTree t =  BTree.<K, V>load(this, recid);
+            if(!t.hasValues())
+                throw new ClassCastException("TreeSet is not TreeMap");
+            ConcurrentNavigableMap<K,V> ret = new BTreeMap<K, V>(t,false); //TODO put readonly flag here
+            collections.put(name,new WeakReference<Object>(ret));
+            return ret;
+        } catch (IOException e) {
+            throw new IOError(e);
+        }
+    }
+
+    synchronized public <K extends Comparable, V> ConcurrentNavigableMap<K, V> createTreeMap(String name) {
+        return createTreeMap(name, null, null, null);
+    }
+
+
+    public synchronized <K, V> ConcurrentNavigableMap<K, V> createTreeMap(String name,
+                                                             Comparator<K> keyComparator,
+                                                             Serializer<K> keySerializer,
+                                                             Serializer<V> valueSerializer) {
+        try {
+            assertNameNotExist(name);
+            BTree<K, V> tree = BTree.createInstance(this, keyComparator, keySerializer, valueSerializer,true);
+            setNamedObject(name, tree.getRecid());
+            ConcurrentNavigableMap<K,V> ret = new BTreeMap<K, V>(tree,false); //TODO put readonly flag here
+            collections.put(name,new WeakReference<Object>(ret));
+            return ret;
+        } catch (IOException e) {
+            throw new IOError(e);
+        }
+    }
+
+
+    public synchronized <K> NavigableSet<K> getTreeSet(String name) {
+        Object o = getCollectionInstance(name);
+        if(o!=null)
+            return (NavigableSet<K> ) o;
+
+        try {
+            long recid = getNamedObject(name);
+            if(recid == 0) return null;
+
+            BTree t =  BTree.<K, Object>load(this, recid);
+            if(t.hasValues())
+                throw new ClassCastException("TreeMap is not TreeSet");
+            BTreeSet<K> ret =  new BTreeSet<K>(new BTreeMap(t,false));
+            collections.put(name,new WeakReference<Object>(ret));
+            return ret;
+
+        } catch (IOException e) {
+            throw new IOError(e);
+        }
+    }
+
+    public synchronized <K> NavigableSet<K> createTreeSet(String name) {
+        return createTreeSet(name, null, null);
+    }
+
+
+    public synchronized <K> NavigableSet<K> createTreeSet(String name, Comparator<K> keyComparator, Serializer<K> keySerializer) {
+        try {
+            assertNameNotExist(name);
+            BTree<K, Object> tree = BTree.createInstance(this, keyComparator, keySerializer, null,false);
+            setNamedObject(name, tree.getRecid());
+            BTreeSet<K> ret =  new BTreeSet<K>(new BTreeMap(tree,false));
+            collections.put(name,new WeakReference<Object>(ret));
+            return ret;
+
+        } catch (IOException e) {
+            throw new IOError(e);
+        }
+
+    }
+
+
+    synchronized public <K> List<K> createLinkedList(String name) {
+        return createLinkedList(name, null);
+    }
+
+    synchronized public <K> List<K> createLinkedList(String name, Serializer<K> serializer) {
+        try {
+            assertNameNotExist(name);
+
+            //allocate record and overwrite it
+
+            LinkedList2<K> list = new LinkedList2<K>(this, serializer);
+            long recid = insert(list);
+            setNamedObject(name, recid);
+
+            collections.put(name,new WeakReference<Object>(list));
+
+            return list;
+        } catch (IOException e) {
+            throw new IOError(e);
+        }
+    }
+
+    synchronized public <K> List<K> getLinkedList(String name) {
+        Object o = getCollectionInstance(name);
+        if(o!=null)
+            return (List<K> ) o;
+
+        try {
+            long recid = getNamedObject(name);
+            if(recid == 0) return null;
+            LinkedList2<K> list = (LinkedList2<K>) fetch(recid);
+            list.setPersistenceContext(this);
+            collections.put(name,new WeakReference<Object>(list));
+            return list;
+        } catch (IOException e) {
+            throw new IOError(e);
+        }
+    }
+
+    private synchronized  Object getCollectionInstance(String name){
+        WeakReference ref = collections.get(name);
+        if(ref==null)return null;
+        Object o = ref.get();
+        if(o != null) return o;
+        //already GCed
+        collections.remove(name);
+        return null;
+    }
+
+
+    private void assertNameNotExist(String name) throws IOException {
+        if (getNamedObject(name) != 0)
+            throw new IllegalArgumentException("Object with name '" + name + "' already exists");
+    }
+
+
+
+    /**
+     * Obtain the record id of a named object. Returns 0 if named object
+     * doesn't exist.
+     * Named objects are used to store Map views and other well known objects.
+     */
     synchronized protected long getNamedObject(String name) throws IOException{
-        long nameDirectory_recid = getRoot(NAME_DIRECTORY_ROOT);
-        if(nameDirectory_recid == 0){
-            return 0;
-        }
-        HTree<String,Long> m = fetch(nameDirectory_recid);
-        Long res = m.get(name);
-        if(res == null)
-            return 0;
-        return res;
-    }
-
-
-    /**
-     * Set the record id of a named object.
-     * Named objects are used to store Map views and other well known objects.
-     */
+        long nameDirectory_recid = getRoot(NAME_DIRECTORY_ROOT);
+        if(nameDirectory_recid == 0){
+            return 0;
+        }
+        HTree<String,Long> m = fetch(nameDirectory_recid);
+        Long res = m.get(name);
+        if(res == null)
+            return 0;
+        return res;
+    }
+
+
+    /**
+     * Set the record id of a named object.
+     * Named objects are used to store Map views and other well known objects.
+     */
     synchronized protected void setNamedObject(String name, long recid) throws IOException{
-        long nameDirectory_recid = getRoot(NAME_DIRECTORY_ROOT);
-        HTree<String,Long> m = null;
-        if(nameDirectory_recid == 0){
-            //does not exists, create it
-            m = new HTree<String, Long>(this,null,null,true);
-            nameDirectory_recid = insert(m);
-            setRoot(NAME_DIRECTORY_ROOT,nameDirectory_recid);
-        }else{
-            //fetch it
-            m = fetch(nameDirectory_recid);
-        }
-        m.put(name,recid);
-    }
-
-
-
-
+        long nameDirectory_recid = getRoot(NAME_DIRECTORY_ROOT);
+        HTree<String,Long> m = null;
+        if(nameDirectory_recid == 0){
+            //does not exists, create it
+            m = new HTree<String, Long>(this,null,null,true);
+            nameDirectory_recid = insert(m);
+            setRoot(NAME_DIRECTORY_ROOT,nameDirectory_recid);
+        }else{
+            //fetch it
+            m = fetch(nameDirectory_recid);
+        }
+        m.put(name,recid);
+    }
+
+
+
+
     synchronized public Map<String,Object> getCollections(){
-        try{
-            Map<String,Object> ret = new LinkedHashMap<String, Object>();
-            long nameDirectory_recid = getRoot(NAME_DIRECTORY_ROOT);
-            if(nameDirectory_recid==0)
-                return ret;
-            HTree<String,Long> m = fetch(nameDirectory_recid);
-
-            for(Map.Entry<String,Long> e:m.entrySet()){
-                Object o = fetch(e.getValue());
-                if(o instanceof BTree){
-                    if(((BTree) o).hasValues)
-                        o = getTreeMap(e.getKey());
-                    else
-                        o = getTreeSet(e.getKey());
-                }
-                else if( o instanceof  HTree){
-                    if(((HTree) o).hasValues)
-                        o = getHashMap(e.getKey());
-                    else
-                        o = getHashSet(e.getKey());
-                }
-
-                ret.put(e.getKey(), o);
-            }
-            return Collections.unmodifiableMap(ret);
-        }catch(IOException e){
-            throw new IOError(e);
-        }
-
-    }
-
-
+        try{
+            Map<String,Object> ret = new LinkedHashMap<String, Object>();
+            long nameDirectory_recid = getRoot(NAME_DIRECTORY_ROOT);
+            if(nameDirectory_recid==0)
+                return ret;
+            HTree<String,Long> m = fetch(nameDirectory_recid);
+
+            for(Map.Entry<String,Long> e:m.entrySet()){
+                Object o = fetch(e.getValue());
+                if(o instanceof BTree){
+                    if(((BTree) o).hasValues)
+                        o = getTreeMap(e.getKey());
+                    else
+                        o = getTreeSet(e.getKey());
+                }
+                else if( o instanceof  HTree){
+                    if(((HTree) o).hasValues)
+                        o = getHashMap(e.getKey());
+                    else
+                        o = getHashSet(e.getKey());
+                }
+
+                ret.put(e.getKey(), o);
+            }
+            return Collections.unmodifiableMap(ret);
+        }catch(IOException e){
+            throw new IOError(e);
+        }
+
+    }
+
+
     synchronized public void deleteCollection(String name){
-        try{
-            long nameDirectory_recid = getRoot(NAME_DIRECTORY_ROOT);
-            if(nameDirectory_recid==0)
-                throw new IOException("Collection not found");
-            HTree<String,Long> dir = fetch(nameDirectory_recid);
-
-            Long recid = dir.get(name);
-            if(recid == null) throw new IOException("Collection not found");
-
-            Object o = fetch(recid);
-            //we can not use O instance since it is not correctly initialized
-            if(o instanceof LinkedList2){
-                LinkedList2 l = (LinkedList2) o;
-                l.clear();
-                delete(l.rootRecid);
-            }else if(o instanceof BTree){
-                ((BTree) o).clear();
-            } else if( o instanceof  HTree){
-                HTree t = (HTree) o;
-                t.clear();
-                HTreeDirectory n = (HTreeDirectory) fetch(t.rootRecid,t.SERIALIZER);
-                n.deleteAllChildren();
-                delete(t.rootRecid);
-            }else{
-                throw new InternalError("unknown collection type: "+(o==null?null:o.getClass()));
-            }
-            delete(recid);
-            collections.remove(name);
-
-
-            dir.remove(name);
-
-        }catch(IOException e){
-            throw new IOError(e);
-        }
-
-    }
-
-
-    /** we need to set reference to this DB instance, so serializer needs to be here*/
-    final Serializer<Serialization> defaultSerializationSerializer = new Serializer<Serialization>(){
-
-        public void serialize(DataOutput out, Serialization obj) throws IOException {
-            LongPacker.packLong(out,obj.serialClassInfoRecid);
-            SerialClassInfo.serializer.serialize(out,obj.registered);
-        }
-
-        public Serialization deserialize(DataInput in) throws IOException, ClassNotFoundException {
-            final long recid = LongPacker.unpackLong(in);
-            final ArrayList<SerialClassInfo.ClassInfo> classes = SerialClassInfo.serializer.deserialize(in);
-            return new Serialization(DBAbstract.this,recid,classes);
-        }
-    };
-
-    public synchronized Serializer defaultSerializer() {
-
-        try{
-            long serialClassInfoRecid = getRoot(SERIAL_CLASS_INFO_RECID_ROOT);
+        try{
+            long nameDirectory_recid = getRoot(NAME_DIRECTORY_ROOT);
+            if(nameDirectory_recid==0)
+                throw new IOException("Collection not found");
+            HTree<String,Long> dir = fetch(nameDirectory_recid);
+
+            Long recid = dir.get(name);
+            if(recid == null) throw new IOException("Collection not found");
+
+            Object o = fetch(recid);
+            //we can not use O instance since it is not correctly initialized
+            if(o instanceof LinkedList2){
+                LinkedList2 l = (LinkedList2) o;
+                l.clear();
+                delete(l.rootRecid);
+            }else if(o instanceof BTree){
+                ((BTree) o).clear();
+            } else if( o instanceof  HTree){
+                HTree t = (HTree) o;
+                t.clear();
+                HTreeDirectory n = (HTreeDirectory) fetch(t.rootRecid,t.SERIALIZER);
+                n.deleteAllChildren();
+                delete(t.rootRecid);
+            }else{
+                throw new InternalError("unknown collection type: "+(o==null?null:o.getClass()));
+            }
+            delete(recid);
+            collections.remove(name);
+
+
+            dir.remove(name);
+
+        }catch(IOException e){
+            throw new IOError(e);
+        }
+
+    }
+
+
+    /** we need to set reference to this DB instance, so serializer needs to be here*/
+    final Serializer<Serialization> defaultSerializationSerializer = new Serializer<Serialization>(){
+
+        public void serialize(DataOutput out, Serialization obj) throws IOException {
+            LongPacker.packLong(out,obj.serialClassInfoRecid);
+            SerialClassInfo.serializer.serialize(out,obj.registered);
+        }
+
+        public Serialization deserialize(DataInput in) throws IOException, ClassNotFoundException {
+            final long recid = LongPacker.unpackLong(in);
+            final ArrayList<SerialClassInfo.ClassInfo> classes = SerialClassInfo.serializer.deserialize(in);
+            return new Serialization(DBAbstract.this,recid,classes);
+        }
+    };
+
+    public synchronized Serializer defaultSerializer() {
+
+        try{
+            long serialClassInfoRecid = getRoot(SERIAL_CLASS_INFO_RECID_ROOT);
             if (serialClassInfoRecid == 0) {
-                //allocate new recid 
-                serialClassInfoRecid = insert(null,Utils.NULL_SERIALIZER,false);
-                //and insert new serializer
-                Serialization ser = new Serialization(this,serialClassInfoRecid,new ArrayList<SerialClassInfo.ClassInfo>());
-
-                update(serialClassInfoRecid,ser, defaultSerializationSerializer);
-                setRoot(SERIAL_CLASS_INFO_RECID_ROOT, serialClassInfoRecid);
-                return ser;
-            }else{
-                return fetch(serialClassInfoRecid,defaultSerializationSerializer);
-            }
-
-        } catch (IOException e) {
-            throw new IOError(e);
-        }
-
-    }
-
-
-    final protected void checkNotClosed(){
-        if(isClosed()) throw new IllegalStateException("db was closed");
-    }
-
-    protected abstract void setRoot(byte root, long recid);
-    protected abstract long getRoot(byte root);
-
-
+                //allocate new recid 
+                serialClassInfoRecid = insert(null,Utils.NULL_SERIALIZER,false);
+                //and insert new serializer
+                Serialization ser = new Serialization(this,serialClassInfoRecid,new ArrayList<SerialClassInfo.ClassInfo>());
+
+                update(serialClassInfoRecid,ser, defaultSerializationSerializer);
+                setRoot(SERIAL_CLASS_INFO_RECID_ROOT, serialClassInfoRecid);
+                return ser;
+            }else{
+                return fetch(serialClassInfoRecid,defaultSerializationSerializer);
+            }
+
+        } catch (IOException e) {
+            throw new IOError(e);
+        }
+
+    }
+
+
+    final protected void checkNotClosed(){
+        if(isClosed()) throw new IllegalStateException("db was closed");
+    }
+
+    protected abstract void setRoot(byte root, long recid);
+    protected abstract long getRoot(byte root);
+
+
     synchronized public long collectionSize(Object collection){
-        if(collection instanceof BTreeMap){
-            BTreeMap t = (BTreeMap) collection;
-            if(t.fromKey!=null|| t.toKey!=null) throw new IllegalArgumentException("collectionSize does not work on BTree submap");
-            return t.tree._entries;
-        }else if(collection instanceof  HTree){
-            return ((HTree)collection).getRoot().size;
-        }else if(collection instanceof  HTreeSet){
-            return collectionSize(((HTreeSet) collection).map);
-        }else if(collection instanceof  BTreeSet){
-            return collectionSize(((BTreeSet) collection).map);
-        }else if(collection instanceof LinkedList2){
-            return ((LinkedList2)collection).getRoot().size;
-        }else{
-            throw new IllegalArgumentException("Not JDBM collection");
-        }
-    }
-
-
+        if(collection instanceof BTreeMap){
+            BTreeMap t = (BTreeMap) collection;
+            if(t.fromKey!=null|| t.toKey!=null) throw new IllegalArgumentException("collectionSize does not work on BTree submap");
+            return t.tree._entries;
+        }else if(collection instanceof  HTree){
+          return ((HTree)collection).getRoot().size;
+        }else if(collection instanceof  HTreeSet){
+            return collectionSize(((HTreeSet) collection).map);
+        }else if(collection instanceof  BTreeSet){
+            return collectionSize(((BTreeSet) collection).map);
+        }else if(collection instanceof LinkedList2){
+            return ((LinkedList2)collection).getRoot().size;
+        }else{
+            throw new IllegalArgumentException("Not JDBM collection");
+        }
+    }
+
+
     void addShutdownHook(){
         if(shutdownCloseThread!=null){
             shutdownCloseThread = new ShutdownCloseThread();
@@ -1126,5 +587,4 @@
         }
 
     }
-}
->>>>>>> f1299941
+}