/*******************************************************************************
 * Copyright 2010 Cees De Groot, Alex Boisvert, Jan Kotek
 *
 * Licensed under the Apache License, Version 2.0 (the "License");
 * you may not use this file except in compliance with the License.
 * You may obtain a copy of the License at
 *
 *   http://www.apache.org/licenses/LICENSE-2.0
 *
 * Unless required by applicable law or agreed to in writing, software
 * distributed under the License is distributed on an "AS IS" BASIS,
 * WITHOUT WARRANTIES OR CONDITIONS OF ANY KIND, either express or implied.
 * See the License for the specific language governing permissions and
 * limitations under the License.
 ******************************************************************************/
package org.apache.jdbm;

import java.io.*;
import java.lang.reflect.Array;
import java.math.BigDecimal;
import java.math.BigInteger;
import java.util.*;

import static org.apache.jdbm.SerializationHeader.*;

/**
 * Serialization util. It reduces serialized data size for most common java types.
 * <p/>
 * Common pattern is one byte header which identifies data type, then size is written (if required) and
 * data.
 * <p/>
 * On unknown types normal java serialization is used
 * <p/>
 * <p/>
 * Header byte values bellow 180 are reserved by author for future use. If you want to customize
 * this class, use values over 180, to be compatible with future updates.
 *
 * @author Jan Kotek
 */
@SuppressWarnings("unchecked")
public class Serialization extends SerialClassInfo implements Serializer {


    /**
     * print statistics to STDOUT
     */
    static final boolean DEBUG = false;


    static final String UTF8 = "UTF-8";

    Serialization(DBAbstract db, long serialClassInfoRecid, ArrayList<ClassInfo> info) throws IOException {
        super(db, serialClassInfoRecid,info);
    }

    public Serialization() {
        super(null,0L,new ArrayList<ClassInfo>());
        // Add java.lang.Object as registered class
        registered.add(new ClassInfo(Object.class.getName(), new FieldInfo[]{},false,false));
    }

    /**
     * Serialize the object into a byte array.
     */
    public byte[] serialize(Object obj)
            throws IOException {
        DataInputOutput ba = new DataInputOutput();

        serialize(ba, obj);

        return ba.toByteArray();
    }

    boolean isSerializable(Object obj) {
        //TODO suboptimal code
        try {
            serialize(new DataOutputStream(new ByteArrayOutputStream()), obj);
            return true;
        } catch (Exception e) {
            return false;
        }
    }


    public void serialize(final DataOutput out, final Object obj) throws IOException {
        serialize(out, obj, null);
    }


    public void serialize(final DataOutput out, final Object obj, FastArrayList objectStack) throws IOException {

        /**try to find object on stack if it exists*/
        if (objectStack != null) {
            int indexInObjectStack = objectStack.identityIndexOf(obj);
            if (indexInObjectStack != -1) {
                //object was already serialized, just write reference to it and return
                out.write(OBJECT_STACK);
                LongPacker.packInt(out, indexInObjectStack);
                return;
            }
            //add this object to objectStack
            objectStack.add(obj);
        }

        final Class clazz = obj != null ? obj.getClass() : null;

        /** first try to serialize object without initializing object stack*/
        if (obj == null) {
            out.write(NULL);
            return;
        } else if (clazz == Boolean.class) {
            if (((Boolean) obj).booleanValue())
                out.write(BOOLEAN_TRUE);
            else
                out.write(BOOLEAN_FALSE);
            return;
        } else if (clazz == Integer.class) {
            final int val = (Integer) obj;
            writeInteger(out, val);
            return;
        } else if (clazz == Double.class) {
            double v = (Double) obj;
            if (v == -1d)
                out.write(DOUBLE_MINUS_1);
            else if (v == 0d)
                out.write(DOUBLE_0);
            else if (v == 1d)
                out.write(DOUBLE_1);
            else if (v >= 0 && v <= 255 && (int) v == v) {
                out.write(DOUBLE_255);
                out.write((int) v);
            } else if (v >= Short.MIN_VALUE && v <= Short.MAX_VALUE && (short) v == v) {
                out.write(DOUBLE_SHORT);
                out.writeShort((int) v);
            } else {
                out.write(DOUBLE_FULL);
                out.writeDouble(v);
            }
            return;
        } else if (clazz == Float.class) {
            float v = (Float) obj;
            if (v == -1f)
                out.write(FLOAT_MINUS_1);
            else if (v == 0f)
                out.write(FLOAT_0);
            else if (v == 1f)
                out.write(FLOAT_1);
            else if (v >= 0 && v <= 255 && (int) v == v) {
                out.write(FLOAT_255);
                out.write((int) v);
            } else if (v >= Short.MIN_VALUE && v <= Short.MAX_VALUE && (short) v == v) {
                out.write(FLOAT_SHORT);
                out.writeShort((int) v);

            } else {
                out.write(FLOAT_FULL);
                out.writeFloat(v);
            }
            return;
        } else if (clazz == BigInteger.class) {
            out.write(BIGINTEGER);
            byte[] buf = ((BigInteger) obj).toByteArray();
            serializeByteArrayInt(out, buf);
            return;
        } else if (clazz == BigDecimal.class) {
            out.write(BIGDECIMAL);
            BigDecimal d = (BigDecimal) obj;
            serializeByteArrayInt(out, d.unscaledValue().toByteArray());
            LongPacker.packInt(out, d.scale());
            return;
        } else if (clazz == Long.class) {
            final long val = (Long) obj;
            writeLong(out, val);
            return;
        } else if (clazz == Short.class) {
            short val = (Short) obj;
            if (val == -1)
                out.write(SHORT_MINUS_1);
            else if (val == 0)
                out.write(SHORT_0);
            else if (val == 1)
                out.write(SHORT_1);
            else if (val > 0 && val < 255) {
                out.write(SHORT_255);
                out.write(val);
            } else {
                out.write(SHORT_FULL);
                out.writeShort(val);
            }
            return;
        } else if (clazz == Byte.class) {
            byte val = (Byte) obj;
            if (val == -1)
                out.write(BYTE_MINUS_1);
            else if (val == 0)
                out.write(BYTE_0);
            else if (val == 1)
                out.write(BYTE_1);
            else {
                out.write(BYTE_FULL);
                out.writeByte(val);
            }
            return;
        } else if (clazz == Character.class) {
            out.write(CHAR);
            out.writeChar((Character) obj);
            return;
        } else if (clazz == String.class) {
            String s = (String) obj;
            if (s.length() == 0) {
                out.write(STRING_EMPTY);
            } else {
                out.write(STRING);
                serializeString(out, s);
            }
            return;
        } else if (obj instanceof Class) {
            out.write(CLASS);
            serialize(out, ((Class) obj).getName());
            return;
        } else if (obj instanceof int[]) {
            writeIntArray(out, (int[]) obj);
            return;
        } else if (obj instanceof long[]) {
            writeLongArray(out, (long[]) obj);
            return;
        } else if (obj instanceof short[]) {
            out.write(SHORT_ARRAY);
            short[] a = (short[]) obj;
            LongPacker.packInt(out,a.length);
            for(short s:a) out.writeShort(s);
            return;
        } else if (obj instanceof boolean[]) {
            out.write(BOOLEAN_ARRAY);
            boolean[] a = (boolean[]) obj;
            LongPacker.packInt(out,a.length);
            for(boolean s:a) out.writeBoolean(s); //TODO pack 8 booleans to single byte
            return;
        } else if (obj instanceof double[]) {
            out.write(DOUBLE_ARRAY);
            double[] a = (double[]) obj;
            LongPacker.packInt(out,a.length);
            for(double s:a) out.writeDouble(s);
            return;
        } else if (obj instanceof float[]) {
            out.write(FLOAT_ARRAY);
            float[] a = (float[]) obj;
            LongPacker.packInt(out,a.length);
            for(float s:a) out.writeFloat(s);
            return;
        } else if (obj instanceof char[]) {
            out.write(CHAR_ARRAY);
            char[] a = (char[]) obj;
            LongPacker.packInt(out,a.length);
            for(char s:a) out.writeChar(s);
            return;
        } else if (obj instanceof byte[]) {
            byte[] b = (byte[]) obj;
            out.write(ARRAY_BYTE_INT);
            serializeByteArrayInt(out, b);
            return;
        } else if (clazz == Date.class) {
            out.write(DATE);
            out.writeLong(((Date) obj).getTime());
            return;
        } else if (clazz == UUID.class) {
            out.write(UUID);
            serializeUUID(out,(UUID) obj);
            return;
        } else if (clazz == BTree.class) {
            out.write(BTREE);
            ((BTree) obj).writeExternal(out);
            return;
        } else if (clazz == HTree.class) {
            out.write(HTREE);
            ((HTree) obj).serialize(out);
            return;
        } else if (clazz == LinkedList2.class) {
            out.write(JDBMLINKEDLIST);
            ((LinkedList2) obj).serialize(out);
            return;
        }


        /** classes bellow need object stack, so initialize it if not alredy initialized*/
        if (objectStack == null) {
            objectStack = new FastArrayList();
            objectStack.add(obj);
        }


        if (obj instanceof Object[]) {
            Object[] b = (Object[]) obj;
            boolean packableLongs = b.length <= 255;
            if (packableLongs) {
                //check if it contains packable longs
                for (Object o : b) {
                    if (o != null && (o.getClass() != Long.class || (((Long) o).longValue() < 0 && ((Long) o).longValue() != Long.MAX_VALUE))) {
                        packableLongs = false;
                        break;
                    }
                }
            }

            if (packableLongs) {
                //packable Longs is special case,  it is often used in JDBM to reference fields
                out.write(ARRAY_OBJECT_PACKED_LONG);
                out.write(b.length);
                for (Object o : b) {
                    if (o == null)
                        LongPacker.packLong(out, 0);
                    else
                        LongPacker.packLong(out, ((Long) o).longValue() + 1);
                }

            } else {
                out.write(ARRAY_OBJECT);
                LongPacker.packInt(out, b.length);

                // Write class id for components
                Class<?> componentType = obj.getClass().getComponentType();
                registerClass(componentType);
                //write class header
                int classId = getClassId(componentType);
                LongPacker.packInt(out, classId);

                for (Object o : b)
                    serialize(out, o, objectStack);

            }

        } else if (clazz == ArrayList.class) {
            ArrayList l = (ArrayList) obj;
            boolean packableLongs = l.size() < 255;
            if (packableLongs) {
                //packable Longs is special case,  it is often used in JDBM to reference fields
                for (Object o : l) {
                    if (o != null && (o.getClass() != Long.class || (((Long) o).longValue() < 0 && ((Long) o).longValue() != Long.MAX_VALUE))) {
                        packableLongs = false;
                        break;
                    }
                }
            }
            if (packableLongs) {
                out.write(ARRAYLIST_PACKED_LONG);
                out.write(l.size());
                for (Object o : l) {
                    if (o == null)
                        LongPacker.packLong(out, 0);
                    else
                        LongPacker.packLong(out, ((Long) o).longValue() + 1);
                }
            } else {
                serializeCollection(ARRAYLIST, out, obj, objectStack);
            }

        } else if (clazz == java.util.LinkedList.class) {
            serializeCollection(LINKEDLIST, out, obj, objectStack);
        } else if (clazz == Vector.class) {
            serializeCollection(VECTOR, out, obj, objectStack);
        } else if (clazz == TreeSet.class) {
            TreeSet l = (TreeSet) obj;
            out.write(TREESET);
            LongPacker.packInt(out, l.size());
            serialize(out, l.comparator(), objectStack);
            for (Object o : l)
                serialize(out, o, objectStack);
        } else if (clazz == HashSet.class) {
            serializeCollection(HASHSET, out, obj, objectStack);
        } else if (clazz == LinkedHashSet.class) {
            serializeCollection(LINKEDHASHSET, out, obj, objectStack);
        } else if (clazz == TreeMap.class) {
            TreeMap l = (TreeMap) obj;
            out.write(TREEMAP);
            LongPacker.packInt(out, l.size());
            serialize(out, l.comparator(), objectStack);
            for (Object o : l.keySet()) {
                serialize(out, o, objectStack);
                serialize(out, l.get(o), objectStack);
            }
        } else if (clazz == HashMap.class) {
            serializeMap(HASHMAP, out, obj, objectStack);
        } else if (clazz == IdentityHashMap.class) {
            serializeMap(IDENTITYHASHMAP, out, obj, objectStack);
        } else if (clazz == LinkedHashMap.class) {
            serializeMap(LINKEDHASHMAP, out, obj, objectStack);
        } else if (clazz == Hashtable.class) {
            serializeMap(HASHTABLE, out, obj, objectStack);
        } else if (clazz == Properties.class) {
            serializeMap(PROPERTIES, out, obj, objectStack);
        } else if (clazz == Locale.class){
            out.write(LOCALE);
            Locale l = (Locale) obj;
            out.writeUTF(l.getLanguage());
            out.writeUTF(l.getCountry());
            out.writeUTF(l.getVariant());
        } else {
            out.write(NORMAL);
            writeObject(out, obj, objectStack);
        }

    }

    static void serializeString(DataOutput out, String obj) throws IOException {
        final int len = obj.length();
        LongPacker.packInt(out, len);
        for (int i = 0; i < len; i++) {
            int c = (int) obj.charAt(i); //TODO investigate if c could be negative here
            LongPacker.packInt(out, c);
        }

    }
<<<<<<< HEAD
   
    private void serializeUUID(DataOutput out, UUID uuid) throws IOException
    {
    	out.writeLong(uuid.getMostSignificantBits());
    	out.writeLong(uuid.getLeastSignificantBits());
    }
    
=======

    private void serializeUUID(DataOutput out, UUID uuid) throws IOException
    {
        out.writeLong(uuid.getMostSignificantBits());
        out.writeLong(uuid.getLeastSignificantBits());
    }

>>>>>>> f50c92af
    private void serializeMap(int header, DataOutput out, Object obj, FastArrayList objectStack) throws IOException {
        Map l = (Map) obj;
        out.write(header);
        LongPacker.packInt(out, l.size());
        for (Object o : l.keySet()) {
            serialize(out, o, objectStack);
            serialize(out, l.get(o), objectStack);
        }
    }

    private void serializeCollection(int header, DataOutput out, Object obj, FastArrayList objectStack) throws IOException {
        Collection l = (Collection) obj;
        out.write(header);
        LongPacker.packInt(out, l.size());

        for (Object o : l)
            serialize(out, o, objectStack);

    }

    private void serializeByteArrayInt(DataOutput out, byte[] b) throws IOException {
        LongPacker.packInt(out, b.length);
        out.write(b);
    }

    private void writeLongArray(DataOutput da, long[] obj) throws IOException {
        long max = Long.MIN_VALUE;
        long min = Long.MAX_VALUE;
        for (long i : obj) {
            max = Math.max(max, i);
            min = Math.min(min, i);
        }

        if (0 <= min && max <= 255) {
            da.write(ARRAY_LONG_B);
            LongPacker.packInt(da, obj.length);
            for (long l : obj)
                da.write((int) l);
        } else if (0 <= min && max <= Long.MAX_VALUE) {
            da.write(ARRAY_LONG_PACKED);
            LongPacker.packInt(da, obj.length);
            for (long l : obj)
                LongPacker.packLong(da, l);
        } else if (Short.MIN_VALUE <= min && max <= Short.MAX_VALUE) {
            da.write(ARRAY_LONG_S);
            LongPacker.packInt(da, obj.length);
            for (long l : obj)
                da.writeShort((short) l);
        } else if (Integer.MIN_VALUE <= min && max <= Integer.MAX_VALUE) {
            da.write(ARRAY_LONG_I);
            LongPacker.packInt(da, obj.length);
            for (long l : obj)
                da.writeInt((int) l);
        } else {
            da.write(ARRAY_LONG_L);
            LongPacker.packInt(da, obj.length);
            for (long l : obj)
                da.writeLong(l);
        }

    }


    private void writeIntArray(DataOutput da, int[] obj) throws IOException {
        int max = Integer.MIN_VALUE;
        int min = Integer.MAX_VALUE;
        for (int i : obj) {
            max = Math.max(max, i);
            min = Math.min(min, i);
        }

        boolean fitsInByte = 0 <= min && max <= 255;
        boolean fitsInShort = Short.MIN_VALUE >= min && max <= Short.MAX_VALUE;


        if (obj.length <= 255 && fitsInByte) {
            da.write(ARRAY_INT_B_255);
            da.write(obj.length);
            for (int i : obj)
                da.write(i);
        } else if (fitsInByte) {
            da.write(ARRAY_INT_B_INT);
            LongPacker.packInt(da, obj.length);
            for (int i : obj)
                da.write(i);
        } else if (0 <= min && max <= Integer.MAX_VALUE) {
            da.write(ARRAY_INT_PACKED);
            LongPacker.packInt(da, obj.length);
            for (int l : obj)
                LongPacker.packInt(da, l);
        } else if (fitsInShort) {
            da.write(ARRAY_INT_S);
            LongPacker.packInt(da, obj.length);
            for (int i : obj)
                da.writeShort(i);
        } else {
            da.write(ARRAY_INT_I);
            LongPacker.packInt(da, obj.length);
            for (int i : obj)
                da.writeInt(i);
        }

    }


    private void writeInteger(DataOutput da, final int val) throws IOException {
        if (val == -1)
            da.write(INTEGER_MINUS_1);
        else if (val == 0)
            da.write(INTEGER_0);
        else if (val == 1)
            da.write(INTEGER_1);
        else if (val == 2)
            da.write(INTEGER_2);
        else if (val == 3)
            da.write(INTEGER_3);
        else if (val == 4)
            da.write(INTEGER_4);
        else if (val == 5)
            da.write(INTEGER_5);
        else if (val == 6)
            da.write(INTEGER_6);
        else if (val == 7)
            da.write(INTEGER_7);
        else if (val == 8)
            da.write(INTEGER_8);
        else if (val == Integer.MIN_VALUE)
            da.write(INTEGER_MINUS_MAX);
        else if (val > 0 && val < 255) {
            da.write(INTEGER_255);
            da.write(val);
        } else if (val < 0) {
            da.write(INTEGER_PACK_NEG);
            LongPacker.packInt(da, -val);
        } else {
            da.write(INTEGER_PACK);
            LongPacker.packInt(da, val);
        }
    }

    private void writeLong(DataOutput da, final long val) throws IOException {
        if (val == -1)
            da.write(LONG_MINUS_1);
        else if (val == 0)
            da.write(LONG_0);
        else if (val == 1)
            da.write(LONG_1);
        else if (val == 2)
            da.write(LONG_2);
        else if (val == 3)
            da.write(LONG_3);
        else if (val == 4)
            da.write(LONG_4);
        else if (val == 5)
            da.write(LONG_5);
        else if (val == 6)
            da.write(LONG_6);
        else if (val == 7)
            da.write(LONG_7);
        else if (val == 8)
            da.write(LONG_8);
        else if (val == Long.MIN_VALUE)
            da.write(LONG_MINUS_MAX);
        else if (val > 0 && val < 255) {
            da.write(LONG_255);
            da.write((int) val);
        } else if (val < 0) {
            da.write(LONG_PACK_NEG);
            LongPacker.packLong(da, -val);
        } else {
            da.write(LONG_PACK);
            LongPacker.packLong(da, val);
        }
    }


    /**
     * Deserialize an object from a byte array
     *
     * @throws IOException
     * @throws ClassNotFoundException
     */
    public Object deserialize(byte[] buf) throws ClassNotFoundException, IOException {
        DataInputOutput bs = new DataInputOutput(buf);
        Object ret = deserialize(bs);
        if (bs.available() != 0)
            throw new InternalError("bytes left: " + bs.available());

        return ret;
    }


    static String deserializeString(DataInput buf) throws IOException {
        int len = LongPacker.unpackInt(buf);
        char[] b = new char[len];
        for (int i = 0; i < len; i++)
            b[i] = (char) LongPacker.unpackInt(buf);

        return new String(b);
    }


    public Object deserialize(DataInput is) throws IOException, ClassNotFoundException {
        return deserialize(is, null);
    }

    public Object deserialize(DataInput is, FastArrayList objectStack) throws IOException, ClassNotFoundException {

        Object ret = null;

        final int head = is.readUnsignedByte();

        /** first try to deserialize object without allocating object stack*/
        switch (head) {
            case NULL:
                break;
            case BOOLEAN_TRUE:
                ret = Boolean.TRUE;
                break;
            case BOOLEAN_FALSE:
                ret = Boolean.FALSE;
                break;
            case INTEGER_MINUS_1:
                ret = Integer.valueOf(-1);
                break;
            case INTEGER_0:
                ret = Integer.valueOf(0);
                break;
            case INTEGER_1:
                ret = Integer.valueOf(1);
                break;
            case INTEGER_2:
                ret = Integer.valueOf(2);
                break;
            case INTEGER_3:
                ret = Integer.valueOf(3);
                break;
            case INTEGER_4:
                ret = Integer.valueOf(4);
                break;
            case INTEGER_5:
                ret = Integer.valueOf(5);
                break;
            case INTEGER_6:
                ret = Integer.valueOf(6);
                break;
            case INTEGER_7:
                ret = Integer.valueOf(7);
                break;
            case INTEGER_8:
                ret = Integer.valueOf(8);
                break;
            case INTEGER_MINUS_MAX:
                ret = Integer.valueOf(Integer.MIN_VALUE);
                break;
            case INTEGER_255:
                ret = Integer.valueOf(is.readUnsignedByte());
                break;
            case INTEGER_PACK_NEG:
                ret = Integer.valueOf(-LongPacker.unpackInt(is));
                break;
            case INTEGER_PACK:
                ret = Integer.valueOf(LongPacker.unpackInt(is));
                break;
            case LONG_MINUS_1:
                ret = Long.valueOf(-1);
                break;
            case LONG_0:
                ret = Long.valueOf(0);
                break;
            case LONG_1:
                ret = Long.valueOf(1);
                break;
            case LONG_2:
                ret = Long.valueOf(2);
                break;
            case LONG_3:
                ret = Long.valueOf(3);
                break;
            case LONG_4:
                ret = Long.valueOf(4);
                break;
            case LONG_5:
                ret = Long.valueOf(5);
                break;
            case LONG_6:
                ret = Long.valueOf(6);
                break;
            case LONG_7:
                ret = Long.valueOf(7);
                break;
            case LONG_8:
                ret = Long.valueOf(8);
                break;
            case LONG_255:
                ret = Long.valueOf(is.readUnsignedByte());
                break;
            case LONG_PACK_NEG:
                ret = Long.valueOf(-LongPacker.unpackLong(is));
                break;
            case LONG_PACK:
                ret = Long.valueOf(LongPacker.unpackLong(is));
                break;
            case LONG_MINUS_MAX:
                ret = Long.valueOf(Long.MIN_VALUE);
                break;
            case SHORT_MINUS_1:
                ret = Short.valueOf((short) -1);
                break;
            case SHORT_0:
                ret = Short.valueOf((short) 0);
                break;
            case SHORT_1:
                ret = Short.valueOf((short) 1);
                break;
            case SHORT_255:
                ret = Short.valueOf((short) is.readUnsignedByte());
                break;
            case SHORT_FULL:
                ret = Short.valueOf(is.readShort());
                break;
            case BYTE_MINUS_1:
                ret = Byte.valueOf((byte) -1);
                break;
            case BYTE_0:
                ret = Byte.valueOf((byte) 0);
                break;
            case BYTE_1:
                ret = Byte.valueOf((byte) 1);
                break;
            case BYTE_FULL:
                ret = Byte.valueOf(is.readByte());
                break;
            case SHORT_ARRAY:
                int size = LongPacker.unpackInt(is);
                ret = new short[size];
                for(int i=0;i<size;i++) ((short[])ret)[i] = is.readShort();
                break;
            case BOOLEAN_ARRAY:
                size = LongPacker.unpackInt(is);
                ret = new boolean[size];
                for(int i=0;i<size;i++) ((boolean[])ret)[i] = is.readBoolean();
                break;
            case DOUBLE_ARRAY:
                size = LongPacker.unpackInt(is);
                ret = new double[size];
                for(int i=0;i<size;i++) ((double[])ret)[i] = is.readDouble();
                break;
            case FLOAT_ARRAY:
                size = LongPacker.unpackInt(is);
                ret = new float[size];
                for(int i=0;i<size;i++) ((float[])ret)[i] = is.readFloat();
                break;
            case CHAR_ARRAY:
                size = LongPacker.unpackInt(is);
                ret = new char[size];
                for(int i=0;i<size;i++) ((char[])ret)[i] = is.readChar();
                break;
            case CHAR:
                ret = Character.valueOf(is.readChar());
                break;
            case FLOAT_MINUS_1:
                ret = Float.valueOf(-1);
                break;
            case FLOAT_0:
                ret = Float.valueOf(0);
                break;
            case FLOAT_1:
                ret = Float.valueOf(1);
                break;
            case FLOAT_255:
                ret = Float.valueOf(is.readUnsignedByte());
                break;
            case FLOAT_SHORT:
                ret = Float.valueOf(is.readShort());
                break;
            case FLOAT_FULL:
                ret = Float.valueOf(is.readFloat());
                break;
            case DOUBLE_MINUS_1:
                ret = Double.valueOf(-1);
                break;
            case DOUBLE_0:
                ret = Double.valueOf(0);
                break;
            case DOUBLE_1:
                ret = Double.valueOf(1);
                break;
            case DOUBLE_255:
                ret = Double.valueOf(is.readUnsignedByte());
                break;
            case DOUBLE_SHORT:
                ret = Double.valueOf(is.readShort());
                break;
            case DOUBLE_FULL:
                ret = Double.valueOf(is.readDouble());
                break;
            case BIGINTEGER:
                ret = new BigInteger(deserializeArrayByteInt(is));
                break;
            case BIGDECIMAL:
                ret = new BigDecimal(new BigInteger(deserializeArrayByteInt(is)), LongPacker.unpackInt(is));
                break;
            case STRING:
                ret = deserializeString(is);
                break;
            case STRING_EMPTY:
                ret = Utils.EMPTY_STRING;
                break;

            case CLASS:
                ret = deserializeClass(is);
                break;
            case DATE:
                ret = new Date(is.readLong());
                break;
            case UUID:
<<<<<<< HEAD
            	ret = deserializeUUID(is);
            	break;
=======
                ret = deserializeUUID(is);
                break;
>>>>>>> f50c92af
            case ARRAY_INT_B_255:
                ret = deserializeArrayIntB255(is);
                break;
            case ARRAY_INT_B_INT:
                ret = deserializeArrayIntBInt(is);
                break;
            case ARRAY_INT_S:
                ret = deserializeArrayIntSInt(is);
                break;
            case ARRAY_INT_I:
                ret = deserializeArrayIntIInt(is);
                break;
            case ARRAY_INT_PACKED:
                ret = deserializeArrayIntPack(is);
                break;
            case ARRAY_LONG_B:
                ret = deserializeArrayLongB(is);
                break;
            case ARRAY_LONG_S:
                ret = deserializeArrayLongS(is);
                break;
            case ARRAY_LONG_I:
                ret = deserializeArrayLongI(is);
                break;
            case ARRAY_LONG_L:
                ret = deserializeArrayLongL(is);
                break;
            case ARRAY_LONG_PACKED:
                ret = deserializeArrayLongPack(is);
                break;
            case ARRAYLIST_PACKED_LONG:
                ret = deserializeArrayListPackedLong(is);
                break;
            case ARRAY_BYTE_INT:
                ret = deserializeArrayByteInt(is);
                break;
            case LOCALE :
                ret = new Locale(is.readUTF(),is.readUTF(),is.readUTF());
                break;
            case JDBMLINKEDLIST:
                ret = LinkedList2.deserialize(is, this);
                break;
            case HTREE:
                ret = HTree.deserialize(is,this);
                break;
            case BTREE:
                ret = BTree.readExternal(is,this);
                break;
            case BTREE_NODE_LEAF:
                throw new InternalError("BPage header, wrong serializer used");
            case BTREE_NODE_NONLEAF:
                throw new InternalError("BPage header, wrong serializer used");
            case JAVA_SERIALIZATION:
                throw new InternalError("Wrong header, data were probably serialized with OutputStream, not with JDBM serialization");

            case -1:
                throw new EOFException();

        }

        if (ret != null || head == NULL) {
            if (objectStack != null)
                objectStack.add(ret);
            return ret;
        }

        /**  something else which needs object stack initialized*/

        if (objectStack == null)
            objectStack = new FastArrayList();
        int oldObjectStackSize = objectStack.size();

        switch (head) {
            case NORMAL:
                ret = readObject(is, objectStack);
                break;
            case OBJECT_STACK:
                ret = objectStack.get(LongPacker.unpackInt(is));
                break;
            case ARRAYLIST:
                ret = deserializeArrayList(is, objectStack);
                break;
            case ARRAY_OBJECT:
                ret = deserializeArrayObject(is, objectStack);
                break;
            case ARRAY_OBJECT_PACKED_LONG:
                ret = deserializeArrayObjectPackedLong(is);
                break;
            case LINKEDLIST:
                ret = deserializeLinkedList(is, objectStack);
                break;
            case TREESET:
                ret = deserializeTreeSet(is, objectStack);
                break;
            case HASHSET:
                ret = deserializeHashSet(is, objectStack);
                break;
            case LINKEDHASHSET:
                ret = deserializeLinkedHashSet(is, objectStack);
                break;
            case VECTOR:
                ret = deserializeVector(is, objectStack);
                break;
            case TREEMAP:
                ret = deserializeTreeMap(is, objectStack);
                break;
            case HASHMAP:
                ret = deserializeHashMap(is, objectStack);
                break;
            case IDENTITYHASHMAP:
                ret = deserializeIdentityHashMap(is, objectStack);
                break;
            case LINKEDHASHMAP:
                ret = deserializeLinkedHashMap(is, objectStack);
                break;
            case HASHTABLE:
                ret = deserializeHashtable(is, objectStack);
                break;
            case PROPERTIES:
                ret = deserializeProperties(is, objectStack);
                break;

            default:
                throw new InternalError("Unknown serialization header: " + head);
        }

        if (head != OBJECT_STACK && objectStack.size() == oldObjectStackSize) {
            //check if object was not already added to stack as part of collection
            objectStack.add(ret);
        }


        return ret;
    }


    private Class deserializeClass(DataInput is) throws IOException, ClassNotFoundException {
        String className = (String) deserialize(is);
        Class cls = Class.forName(className);
        return cls;
    }


    private byte[] deserializeArrayByteInt(DataInput is) throws IOException {
        int size = LongPacker.unpackInt(is);
        byte[] b = new byte[size];
        is.readFully(b);
        return b;
    }


    private long[] deserializeArrayLongL(DataInput is) throws IOException {
        int size = LongPacker.unpackInt(is);
        long[] ret = new long[size];
        for (int i = 0; i < size; i++)
            ret[i] = is.readLong();
        return ret;
    }


    private long[] deserializeArrayLongI(DataInput is) throws IOException {
        int size = LongPacker.unpackInt(is);
        long[] ret = new long[size];
        for (int i = 0; i < size; i++)
            ret[i] = is.readInt();
        return ret;
    }


    private long[] deserializeArrayLongS(DataInput is) throws IOException {
        int size = LongPacker.unpackInt(is);
        long[] ret = new long[size];
        for (int i = 0; i < size; i++)
            ret[i] = is.readShort();
        return ret;
    }


    private long[] deserializeArrayLongB(DataInput is) throws IOException {
        int size = LongPacker.unpackInt(is);
        long[] ret = new long[size];
        for (int i = 0; i < size; i++) {
            ret[i] = is.readUnsignedByte();
            if (ret[i] < 0)
                throw new EOFException();
        }
        return ret;
    }


    private int[] deserializeArrayIntIInt(DataInput is) throws IOException {
        int size = LongPacker.unpackInt(is);
        int[] ret = new int[size];
        for (int i = 0; i < size; i++)
            ret[i] = is.readInt();
        return ret;
    }


    private int[] deserializeArrayIntSInt(DataInput is) throws IOException {
        int size = LongPacker.unpackInt(is);
        int[] ret = new int[size];
        for (int i = 0; i < size; i++)
            ret[i] = is.readShort();
        return ret;
    }


    private int[] deserializeArrayIntBInt(DataInput is) throws IOException {
        int size = LongPacker.unpackInt(is);
        int[] ret = new int[size];
        for (int i = 0; i < size; i++) {
            ret[i] = is.readUnsignedByte();
            if (ret[i] < 0)
                throw new EOFException();
        }
        return ret;
    }


    private int[] deserializeArrayIntPack(DataInput is) throws IOException {
        int size = LongPacker.unpackInt(is);
        if (size < 0)
            throw new EOFException();

        int[] ret = new int[size];
        for (int i = 0; i < size; i++) {
            ret[i] = LongPacker.unpackInt(is);
        }
        return ret;
    }

    private long[] deserializeArrayLongPack(DataInput is) throws IOException {
        int size = LongPacker.unpackInt(is);
        if (size < 0)
            throw new EOFException();

        long[] ret = new long[size];
        for (int i = 0; i < size; i++) {
            ret[i] = LongPacker.unpackLong(is);
        }
        return ret;
    }
    
    private UUID deserializeUUID(DataInput is) throws IOException
    {
    	return new UUID(is.readLong(), is.readLong());
    }

    private UUID deserializeUUID(DataInput is) throws IOException
    {
        return new UUID(is.readLong(), is.readLong());
    }

    private int[] deserializeArrayIntB255(DataInput is) throws IOException {
        int size = is.readUnsignedByte();
        if (size < 0)
            throw new EOFException();

        int[] ret = new int[size];
        for (int i = 0; i < size; i++) {
            ret[i] = is.readUnsignedByte();
            if (ret[i] < 0)
                throw new EOFException();
        }
        return ret;
    }


    private Object[] deserializeArrayObject(DataInput is, FastArrayList objectStack) throws IOException, ClassNotFoundException {
        int size = LongPacker.unpackInt(is);
        // Read class id for components
        int classId = LongPacker.unpackInt(is);
        Class clazz = classId2class.get(classId);
        if (clazz == null) clazz = Object.class;

        Object[] s = (Object[])Array.newInstance(clazz, size);
        objectStack.add(s);
        for (int i = 0; i < size; i++)
            s[i] = deserialize(is, objectStack);
        return s;
    }

    private Object[] deserializeArrayObjectPackedLong(DataInput is) throws IOException, ClassNotFoundException {
        int size = is.readUnsignedByte();
        Object[] s = new Object[size];
        for (int i = 0; i < size; i++) {
            long l = LongPacker.unpackLong(is);
            if (l == 0)
                s[i] = null;
            else
                s[i] = Long.valueOf(l - 1);
        }
        return s;
    }


    private ArrayList<Object> deserializeArrayList(DataInput is, FastArrayList objectStack) throws IOException, ClassNotFoundException {
        int size = LongPacker.unpackInt(is);
        ArrayList<Object> s = new ArrayList<Object>(size);
        objectStack.add(s);
        for (int i = 0; i < size; i++) {
            s.add(deserialize(is, objectStack));
        }
        return s;
    }

    private ArrayList<Object> deserializeArrayListPackedLong(DataInput is) throws IOException, ClassNotFoundException {
        int size = is.readUnsignedByte();
        if (size < 0)
            throw new EOFException();

        ArrayList<Object> s = new ArrayList<Object>(size);
        for (int i = 0; i < size; i++) {
            long l = LongPacker.unpackLong(is);
            if (l == 0)
                s.add(null);
            else
                s.add(Long.valueOf(l - 1));
        }
        return s;
    }


    private java.util.LinkedList deserializeLinkedList(DataInput is, FastArrayList objectStack) throws IOException, ClassNotFoundException {
        int size = LongPacker.unpackInt(is);
        java.util.LinkedList s = new java.util.LinkedList();
        objectStack.add(s);
        for (int i = 0; i < size; i++)
            s.add(deserialize(is, objectStack));
        return s;
    }


    private Vector<Object> deserializeVector(DataInput is, FastArrayList objectStack) throws IOException, ClassNotFoundException {
        int size = LongPacker.unpackInt(is);
        Vector<Object> s = new Vector<Object>(size);
        objectStack.add(s);
        for (int i = 0; i < size; i++)
            s.add(deserialize(is, objectStack));
        return s;
    }


    private HashSet<Object> deserializeHashSet(DataInput is, FastArrayList objectStack) throws IOException, ClassNotFoundException {
        int size = LongPacker.unpackInt(is);
        HashSet<Object> s = new HashSet<Object>(size);
        objectStack.add(s);
        for (int i = 0; i < size; i++)
            s.add(deserialize(is, objectStack));
        return s;
    }


    private LinkedHashSet<Object> deserializeLinkedHashSet(DataInput is, FastArrayList objectStack) throws IOException, ClassNotFoundException {
        int size = LongPacker.unpackInt(is);
        LinkedHashSet<Object> s = new LinkedHashSet<Object>(size);
        objectStack.add(s);
        for (int i = 0; i < size; i++)
            s.add(deserialize(is, objectStack));
        return s;
    }


    private TreeSet<Object> deserializeTreeSet(DataInput is, FastArrayList objectStack) throws IOException, ClassNotFoundException {
        int size = LongPacker.unpackInt(is);
        TreeSet<Object> s = new TreeSet<Object>();
        objectStack.add(s);
        Comparator comparator = (Comparator) deserialize(is, objectStack);
        if (comparator != null)
            s = new TreeSet<Object>(comparator);

        for (int i = 0; i < size; i++)
            s.add(deserialize(is, objectStack));
        return s;
    }


    private TreeMap<Object, Object> deserializeTreeMap(DataInput is, FastArrayList objectStack) throws IOException, ClassNotFoundException {
        int size = LongPacker.unpackInt(is);

        TreeMap<Object, Object> s = new TreeMap<Object, Object>();
        objectStack.add(s);
        Comparator comparator = (Comparator) deserialize(is, objectStack);
        if (comparator != null)
            s = new TreeMap<Object, Object>(comparator);
        for (int i = 0; i < size; i++)
            s.put(deserialize(is, objectStack), deserialize(is, objectStack));
        return s;
    }


    private HashMap<Object, Object> deserializeHashMap(DataInput is, FastArrayList objectStack) throws IOException, ClassNotFoundException {
        int size = LongPacker.unpackInt(is);

        HashMap<Object, Object> s = new HashMap<Object, Object>(size);
        objectStack.add(s);
        for (int i = 0; i < size; i++)
            s.put(deserialize(is, objectStack), deserialize(is, objectStack));
        return s;
    }

    private IdentityHashMap<Object, Object> deserializeIdentityHashMap(DataInput is, FastArrayList objectStack) throws IOException, ClassNotFoundException {
        int size = LongPacker.unpackInt(is);

        IdentityHashMap<Object, Object> s = new IdentityHashMap<Object, Object>(size);
        objectStack.add(s);
        for (int i = 0; i < size; i++)
            s.put(deserialize(is, objectStack), deserialize(is, objectStack));
        return s;
    }

    private LinkedHashMap<Object, Object> deserializeLinkedHashMap(DataInput is, FastArrayList objectStack) throws IOException, ClassNotFoundException {
        int size = LongPacker.unpackInt(is);

        LinkedHashMap<Object, Object> s = new LinkedHashMap<Object, Object>(size);
        objectStack.add(s);
        for (int i = 0; i < size; i++)
            s.put(deserialize(is, objectStack), deserialize(is, objectStack));
        return s;
    }


    private Hashtable<Object, Object> deserializeHashtable(DataInput is, FastArrayList objectStack) throws IOException, ClassNotFoundException {
        int size = LongPacker.unpackInt(is);

        Hashtable<Object, Object> s = new Hashtable<Object, Object>(size);
        objectStack.add(s);
        for (int i = 0; i < size; i++)
            s.put(deserialize(is, objectStack), deserialize(is, objectStack));
        return s;
    }


    private Properties deserializeProperties(DataInput is, FastArrayList objectStack) throws IOException, ClassNotFoundException {
        int size = LongPacker.unpackInt(is);

        Properties s = new Properties();
        objectStack.add(s);
        for (int i = 0; i < size; i++)
            s.put(deserialize(is, objectStack), deserialize(is, objectStack));
        return s;
    }


    /**
     * Utility class similar to ArrayList, but with fast identity search.
     */
    static class FastArrayList<K> {

        private int size = 0;
        private K[] elementData = (K[]) new Object[8];

        K get(int index) {
            if (index >= size) throw new IndexOutOfBoundsException();
            return elementData[index];
        }

        void add(K o) {
            if (elementData.length == size) {
                //grow array if necessary
                elementData = Arrays.copyOf(elementData, elementData.length * 2);
            }

            elementData[size] = o;
            size++;
        }

        int size() {
            return size;
        }


        /**
         * This method is reason why ArrayList is not used.
         * Search an item in list and returns its index.
         * It uses identity rather than 'equalsTo'
         * One could argue that TreeMap should be used instead,
         * but we do not expect large object trees.
         * This search is VERY FAST compared to Maps, it does not allocate
         * new instances or uses method calls.
         *
         * @param obj
         * @return index of object in list or -1 if not found
         */
        int identityIndexOf(Object obj) {
            for (int i = 0; i < size; i++) {
                if (obj == elementData[i])
                    return i;
            }
            return -1;
        }

    }


}<|MERGE_RESOLUTION|>--- conflicted
+++ resolved
@@ -1,1350 +1,1335 @@
-/*******************************************************************************
- * Copyright 2010 Cees De Groot, Alex Boisvert, Jan Kotek
- *
- * Licensed under the Apache License, Version 2.0 (the "License");
- * you may not use this file except in compliance with the License.
- * You may obtain a copy of the License at
- *
- *   http://www.apache.org/licenses/LICENSE-2.0
- *
- * Unless required by applicable law or agreed to in writing, software
- * distributed under the License is distributed on an "AS IS" BASIS,
- * WITHOUT WARRANTIES OR CONDITIONS OF ANY KIND, either express or implied.
- * See the License for the specific language governing permissions and
- * limitations under the License.
- ******************************************************************************/
-package org.apache.jdbm;
-
-import java.io.*;
-import java.lang.reflect.Array;
-import java.math.BigDecimal;
-import java.math.BigInteger;
-import java.util.*;
-
-import static org.apache.jdbm.SerializationHeader.*;
-
-/**
- * Serialization util. It reduces serialized data size for most common java types.
- * <p/>
- * Common pattern is one byte header which identifies data type, then size is written (if required) and
- * data.
- * <p/>
- * On unknown types normal java serialization is used
- * <p/>
- * <p/>
- * Header byte values bellow 180 are reserved by author for future use. If you want to customize
- * this class, use values over 180, to be compatible with future updates.
- *
- * @author Jan Kotek
- */
-@SuppressWarnings("unchecked")
-public class Serialization extends SerialClassInfo implements Serializer {
-
-
-    /**
-     * print statistics to STDOUT
-     */
-    static final boolean DEBUG = false;
-
-
-    static final String UTF8 = "UTF-8";
-
-    Serialization(DBAbstract db, long serialClassInfoRecid, ArrayList<ClassInfo> info) throws IOException {
-        super(db, serialClassInfoRecid,info);
-    }
-
-    public Serialization() {
-        super(null,0L,new ArrayList<ClassInfo>());
-        // Add java.lang.Object as registered class
-        registered.add(new ClassInfo(Object.class.getName(), new FieldInfo[]{},false,false));
-    }
-
-    /**
-     * Serialize the object into a byte array.
-     */
-    public byte[] serialize(Object obj)
-            throws IOException {
-        DataInputOutput ba = new DataInputOutput();
-
-        serialize(ba, obj);
-
-        return ba.toByteArray();
-    }
-
-    boolean isSerializable(Object obj) {
-        //TODO suboptimal code
-        try {
-            serialize(new DataOutputStream(new ByteArrayOutputStream()), obj);
-            return true;
-        } catch (Exception e) {
-            return false;
-        }
-    }
-
-
-    public void serialize(final DataOutput out, final Object obj) throws IOException {
-        serialize(out, obj, null);
-    }
-
-
-    public void serialize(final DataOutput out, final Object obj, FastArrayList objectStack) throws IOException {
-
-        /**try to find object on stack if it exists*/
-        if (objectStack != null) {
-            int indexInObjectStack = objectStack.identityIndexOf(obj);
-            if (indexInObjectStack != -1) {
-                //object was already serialized, just write reference to it and return
-                out.write(OBJECT_STACK);
-                LongPacker.packInt(out, indexInObjectStack);
-                return;
-            }
-            //add this object to objectStack
-            objectStack.add(obj);
-        }
-
-        final Class clazz = obj != null ? obj.getClass() : null;
-
-        /** first try to serialize object without initializing object stack*/
-        if (obj == null) {
-            out.write(NULL);
-            return;
-        } else if (clazz == Boolean.class) {
-            if (((Boolean) obj).booleanValue())
-                out.write(BOOLEAN_TRUE);
-            else
-                out.write(BOOLEAN_FALSE);
-            return;
-        } else if (clazz == Integer.class) {
-            final int val = (Integer) obj;
-            writeInteger(out, val);
-            return;
-        } else if (clazz == Double.class) {
-            double v = (Double) obj;
-            if (v == -1d)
-                out.write(DOUBLE_MINUS_1);
-            else if (v == 0d)
-                out.write(DOUBLE_0);
-            else if (v == 1d)
-                out.write(DOUBLE_1);
-            else if (v >= 0 && v <= 255 && (int) v == v) {
-                out.write(DOUBLE_255);
-                out.write((int) v);
-            } else if (v >= Short.MIN_VALUE && v <= Short.MAX_VALUE && (short) v == v) {
-                out.write(DOUBLE_SHORT);
-                out.writeShort((int) v);
-            } else {
-                out.write(DOUBLE_FULL);
-                out.writeDouble(v);
-            }
-            return;
-        } else if (clazz == Float.class) {
-            float v = (Float) obj;
-            if (v == -1f)
-                out.write(FLOAT_MINUS_1);
-            else if (v == 0f)
-                out.write(FLOAT_0);
-            else if (v == 1f)
-                out.write(FLOAT_1);
-            else if (v >= 0 && v <= 255 && (int) v == v) {
-                out.write(FLOAT_255);
-                out.write((int) v);
-            } else if (v >= Short.MIN_VALUE && v <= Short.MAX_VALUE && (short) v == v) {
-                out.write(FLOAT_SHORT);
-                out.writeShort((int) v);
-
-            } else {
-                out.write(FLOAT_FULL);
-                out.writeFloat(v);
-            }
-            return;
-        } else if (clazz == BigInteger.class) {
-            out.write(BIGINTEGER);
-            byte[] buf = ((BigInteger) obj).toByteArray();
-            serializeByteArrayInt(out, buf);
-            return;
-        } else if (clazz == BigDecimal.class) {
-            out.write(BIGDECIMAL);
-            BigDecimal d = (BigDecimal) obj;
-            serializeByteArrayInt(out, d.unscaledValue().toByteArray());
-            LongPacker.packInt(out, d.scale());
-            return;
-        } else if (clazz == Long.class) {
-            final long val = (Long) obj;
-            writeLong(out, val);
-            return;
-        } else if (clazz == Short.class) {
-            short val = (Short) obj;
-            if (val == -1)
-                out.write(SHORT_MINUS_1);
-            else if (val == 0)
-                out.write(SHORT_0);
-            else if (val == 1)
-                out.write(SHORT_1);
-            else if (val > 0 && val < 255) {
-                out.write(SHORT_255);
-                out.write(val);
-            } else {
-                out.write(SHORT_FULL);
-                out.writeShort(val);
-            }
-            return;
-        } else if (clazz == Byte.class) {
-            byte val = (Byte) obj;
-            if (val == -1)
-                out.write(BYTE_MINUS_1);
-            else if (val == 0)
-                out.write(BYTE_0);
-            else if (val == 1)
-                out.write(BYTE_1);
-            else {
-                out.write(BYTE_FULL);
-                out.writeByte(val);
-            }
-            return;
-        } else if (clazz == Character.class) {
-            out.write(CHAR);
-            out.writeChar((Character) obj);
-            return;
-        } else if (clazz == String.class) {
-            String s = (String) obj;
-            if (s.length() == 0) {
-                out.write(STRING_EMPTY);
-            } else {
-                out.write(STRING);
-                serializeString(out, s);
-            }
-            return;
-        } else if (obj instanceof Class) {
-            out.write(CLASS);
-            serialize(out, ((Class) obj).getName());
-            return;
-        } else if (obj instanceof int[]) {
-            writeIntArray(out, (int[]) obj);
-            return;
-        } else if (obj instanceof long[]) {
-            writeLongArray(out, (long[]) obj);
-            return;
-        } else if (obj instanceof short[]) {
-            out.write(SHORT_ARRAY);
-            short[] a = (short[]) obj;
-            LongPacker.packInt(out,a.length);
-            for(short s:a) out.writeShort(s);
-            return;
-        } else if (obj instanceof boolean[]) {
-            out.write(BOOLEAN_ARRAY);
-            boolean[] a = (boolean[]) obj;
-            LongPacker.packInt(out,a.length);
-            for(boolean s:a) out.writeBoolean(s); //TODO pack 8 booleans to single byte
-            return;
-        } else if (obj instanceof double[]) {
-            out.write(DOUBLE_ARRAY);
-            double[] a = (double[]) obj;
-            LongPacker.packInt(out,a.length);
-            for(double s:a) out.writeDouble(s);
-            return;
-        } else if (obj instanceof float[]) {
-            out.write(FLOAT_ARRAY);
-            float[] a = (float[]) obj;
-            LongPacker.packInt(out,a.length);
-            for(float s:a) out.writeFloat(s);
-            return;
-        } else if (obj instanceof char[]) {
-            out.write(CHAR_ARRAY);
-            char[] a = (char[]) obj;
-            LongPacker.packInt(out,a.length);
-            for(char s:a) out.writeChar(s);
-            return;
-        } else if (obj instanceof byte[]) {
-            byte[] b = (byte[]) obj;
-            out.write(ARRAY_BYTE_INT);
-            serializeByteArrayInt(out, b);
-            return;
-        } else if (clazz == Date.class) {
-            out.write(DATE);
-            out.writeLong(((Date) obj).getTime());
-            return;
-        } else if (clazz == UUID.class) {
-            out.write(UUID);
-            serializeUUID(out,(UUID) obj);
-            return;
-        } else if (clazz == BTree.class) {
-            out.write(BTREE);
-            ((BTree) obj).writeExternal(out);
-            return;
-        } else if (clazz == HTree.class) {
-            out.write(HTREE);
-            ((HTree) obj).serialize(out);
-            return;
-        } else if (clazz == LinkedList2.class) {
-            out.write(JDBMLINKEDLIST);
-            ((LinkedList2) obj).serialize(out);
-            return;
-        }
-
-
-        /** classes bellow need object stack, so initialize it if not alredy initialized*/
-        if (objectStack == null) {
-            objectStack = new FastArrayList();
-            objectStack.add(obj);
-        }
-
-
-        if (obj instanceof Object[]) {
-            Object[] b = (Object[]) obj;
-            boolean packableLongs = b.length <= 255;
-            if (packableLongs) {
-                //check if it contains packable longs
-                for (Object o : b) {
-                    if (o != null && (o.getClass() != Long.class || (((Long) o).longValue() < 0 && ((Long) o).longValue() != Long.MAX_VALUE))) {
-                        packableLongs = false;
-                        break;
-                    }
-                }
-            }
-
-            if (packableLongs) {
-                //packable Longs is special case,  it is often used in JDBM to reference fields
-                out.write(ARRAY_OBJECT_PACKED_LONG);
-                out.write(b.length);
-                for (Object o : b) {
-                    if (o == null)
-                        LongPacker.packLong(out, 0);
-                    else
-                        LongPacker.packLong(out, ((Long) o).longValue() + 1);
-                }
-
-            } else {
-                out.write(ARRAY_OBJECT);
-                LongPacker.packInt(out, b.length);
-
-                // Write class id for components
-                Class<?> componentType = obj.getClass().getComponentType();
-                registerClass(componentType);
-                //write class header
-                int classId = getClassId(componentType);
-                LongPacker.packInt(out, classId);
-
-                for (Object o : b)
-                    serialize(out, o, objectStack);
-
-            }
-
-        } else if (clazz == ArrayList.class) {
-            ArrayList l = (ArrayList) obj;
-            boolean packableLongs = l.size() < 255;
-            if (packableLongs) {
-                //packable Longs is special case,  it is often used in JDBM to reference fields
-                for (Object o : l) {
-                    if (o != null && (o.getClass() != Long.class || (((Long) o).longValue() < 0 && ((Long) o).longValue() != Long.MAX_VALUE))) {
-                        packableLongs = false;
-                        break;
-                    }
-                }
-            }
-            if (packableLongs) {
-                out.write(ARRAYLIST_PACKED_LONG);
-                out.write(l.size());
-                for (Object o : l) {
-                    if (o == null)
-                        LongPacker.packLong(out, 0);
-                    else
-                        LongPacker.packLong(out, ((Long) o).longValue() + 1);
-                }
-            } else {
-                serializeCollection(ARRAYLIST, out, obj, objectStack);
-            }
-
-        } else if (clazz == java.util.LinkedList.class) {
-            serializeCollection(LINKEDLIST, out, obj, objectStack);
-        } else if (clazz == Vector.class) {
-            serializeCollection(VECTOR, out, obj, objectStack);
-        } else if (clazz == TreeSet.class) {
-            TreeSet l = (TreeSet) obj;
-            out.write(TREESET);
-            LongPacker.packInt(out, l.size());
-            serialize(out, l.comparator(), objectStack);
-            for (Object o : l)
-                serialize(out, o, objectStack);
-        } else if (clazz == HashSet.class) {
-            serializeCollection(HASHSET, out, obj, objectStack);
-        } else if (clazz == LinkedHashSet.class) {
-            serializeCollection(LINKEDHASHSET, out, obj, objectStack);
-        } else if (clazz == TreeMap.class) {
-            TreeMap l = (TreeMap) obj;
-            out.write(TREEMAP);
-            LongPacker.packInt(out, l.size());
-            serialize(out, l.comparator(), objectStack);
-            for (Object o : l.keySet()) {
-                serialize(out, o, objectStack);
-                serialize(out, l.get(o), objectStack);
-            }
-        } else if (clazz == HashMap.class) {
-            serializeMap(HASHMAP, out, obj, objectStack);
-        } else if (clazz == IdentityHashMap.class) {
-            serializeMap(IDENTITYHASHMAP, out, obj, objectStack);
-        } else if (clazz == LinkedHashMap.class) {
-            serializeMap(LINKEDHASHMAP, out, obj, objectStack);
-        } else if (clazz == Hashtable.class) {
-            serializeMap(HASHTABLE, out, obj, objectStack);
-        } else if (clazz == Properties.class) {
-            serializeMap(PROPERTIES, out, obj, objectStack);
-        } else if (clazz == Locale.class){
-            out.write(LOCALE);
-            Locale l = (Locale) obj;
-            out.writeUTF(l.getLanguage());
-            out.writeUTF(l.getCountry());
-            out.writeUTF(l.getVariant());
-        } else {
-            out.write(NORMAL);
-            writeObject(out, obj, objectStack);
-        }
-
-    }
-
-    static void serializeString(DataOutput out, String obj) throws IOException {
-        final int len = obj.length();
-        LongPacker.packInt(out, len);
-        for (int i = 0; i < len; i++) {
-            int c = (int) obj.charAt(i); //TODO investigate if c could be negative here
-            LongPacker.packInt(out, c);
-        }
-
-    }
-<<<<<<< HEAD
-   
-    private void serializeUUID(DataOutput out, UUID uuid) throws IOException
-    {
-    	out.writeLong(uuid.getMostSignificantBits());
-    	out.writeLong(uuid.getLeastSignificantBits());
-    }
-    
-=======
-
-    private void serializeUUID(DataOutput out, UUID uuid) throws IOException
-    {
-        out.writeLong(uuid.getMostSignificantBits());
-        out.writeLong(uuid.getLeastSignificantBits());
-    }
-
->>>>>>> f50c92af
-    private void serializeMap(int header, DataOutput out, Object obj, FastArrayList objectStack) throws IOException {
-        Map l = (Map) obj;
-        out.write(header);
-        LongPacker.packInt(out, l.size());
-        for (Object o : l.keySet()) {
-            serialize(out, o, objectStack);
-            serialize(out, l.get(o), objectStack);
-        }
-    }
-
-    private void serializeCollection(int header, DataOutput out, Object obj, FastArrayList objectStack) throws IOException {
-        Collection l = (Collection) obj;
-        out.write(header);
-        LongPacker.packInt(out, l.size());
-
-        for (Object o : l)
-            serialize(out, o, objectStack);
-
-    }
-
-    private void serializeByteArrayInt(DataOutput out, byte[] b) throws IOException {
-        LongPacker.packInt(out, b.length);
-        out.write(b);
-    }
-
-    private void writeLongArray(DataOutput da, long[] obj) throws IOException {
-        long max = Long.MIN_VALUE;
-        long min = Long.MAX_VALUE;
-        for (long i : obj) {
-            max = Math.max(max, i);
-            min = Math.min(min, i);
-        }
-
-        if (0 <= min && max <= 255) {
-            da.write(ARRAY_LONG_B);
-            LongPacker.packInt(da, obj.length);
-            for (long l : obj)
-                da.write((int) l);
-        } else if (0 <= min && max <= Long.MAX_VALUE) {
-            da.write(ARRAY_LONG_PACKED);
-            LongPacker.packInt(da, obj.length);
-            for (long l : obj)
-                LongPacker.packLong(da, l);
-        } else if (Short.MIN_VALUE <= min && max <= Short.MAX_VALUE) {
-            da.write(ARRAY_LONG_S);
-            LongPacker.packInt(da, obj.length);
-            for (long l : obj)
-                da.writeShort((short) l);
-        } else if (Integer.MIN_VALUE <= min && max <= Integer.MAX_VALUE) {
-            da.write(ARRAY_LONG_I);
-            LongPacker.packInt(da, obj.length);
-            for (long l : obj)
-                da.writeInt((int) l);
-        } else {
-            da.write(ARRAY_LONG_L);
-            LongPacker.packInt(da, obj.length);
-            for (long l : obj)
-                da.writeLong(l);
-        }
-
-    }
-
-
-    private void writeIntArray(DataOutput da, int[] obj) throws IOException {
-        int max = Integer.MIN_VALUE;
-        int min = Integer.MAX_VALUE;
-        for (int i : obj) {
-            max = Math.max(max, i);
-            min = Math.min(min, i);
-        }
-
-        boolean fitsInByte = 0 <= min && max <= 255;
-        boolean fitsInShort = Short.MIN_VALUE >= min && max <= Short.MAX_VALUE;
-
-
-        if (obj.length <= 255 && fitsInByte) {
-            da.write(ARRAY_INT_B_255);
-            da.write(obj.length);
-            for (int i : obj)
-                da.write(i);
-        } else if (fitsInByte) {
-            da.write(ARRAY_INT_B_INT);
-            LongPacker.packInt(da, obj.length);
-            for (int i : obj)
-                da.write(i);
-        } else if (0 <= min && max <= Integer.MAX_VALUE) {
-            da.write(ARRAY_INT_PACKED);
-            LongPacker.packInt(da, obj.length);
-            for (int l : obj)
-                LongPacker.packInt(da, l);
-        } else if (fitsInShort) {
-            da.write(ARRAY_INT_S);
-            LongPacker.packInt(da, obj.length);
-            for (int i : obj)
-                da.writeShort(i);
-        } else {
-            da.write(ARRAY_INT_I);
-            LongPacker.packInt(da, obj.length);
-            for (int i : obj)
-                da.writeInt(i);
-        }
-
-    }
-
-
-    private void writeInteger(DataOutput da, final int val) throws IOException {
-        if (val == -1)
-            da.write(INTEGER_MINUS_1);
-        else if (val == 0)
-            da.write(INTEGER_0);
-        else if (val == 1)
-            da.write(INTEGER_1);
-        else if (val == 2)
-            da.write(INTEGER_2);
-        else if (val == 3)
-            da.write(INTEGER_3);
-        else if (val == 4)
-            da.write(INTEGER_4);
-        else if (val == 5)
-            da.write(INTEGER_5);
-        else if (val == 6)
-            da.write(INTEGER_6);
-        else if (val == 7)
-            da.write(INTEGER_7);
-        else if (val == 8)
-            da.write(INTEGER_8);
-        else if (val == Integer.MIN_VALUE)
-            da.write(INTEGER_MINUS_MAX);
-        else if (val > 0 && val < 255) {
-            da.write(INTEGER_255);
-            da.write(val);
-        } else if (val < 0) {
-            da.write(INTEGER_PACK_NEG);
-            LongPacker.packInt(da, -val);
-        } else {
-            da.write(INTEGER_PACK);
-            LongPacker.packInt(da, val);
-        }
-    }
-
-    private void writeLong(DataOutput da, final long val) throws IOException {
-        if (val == -1)
-            da.write(LONG_MINUS_1);
-        else if (val == 0)
-            da.write(LONG_0);
-        else if (val == 1)
-            da.write(LONG_1);
-        else if (val == 2)
-            da.write(LONG_2);
-        else if (val == 3)
-            da.write(LONG_3);
-        else if (val == 4)
-            da.write(LONG_4);
-        else if (val == 5)
-            da.write(LONG_5);
-        else if (val == 6)
-            da.write(LONG_6);
-        else if (val == 7)
-            da.write(LONG_7);
-        else if (val == 8)
-            da.write(LONG_8);
-        else if (val == Long.MIN_VALUE)
-            da.write(LONG_MINUS_MAX);
-        else if (val > 0 && val < 255) {
-            da.write(LONG_255);
-            da.write((int) val);
-        } else if (val < 0) {
-            da.write(LONG_PACK_NEG);
-            LongPacker.packLong(da, -val);
-        } else {
-            da.write(LONG_PACK);
-            LongPacker.packLong(da, val);
-        }
-    }
-
-
-    /**
-     * Deserialize an object from a byte array
-     *
-     * @throws IOException
-     * @throws ClassNotFoundException
-     */
-    public Object deserialize(byte[] buf) throws ClassNotFoundException, IOException {
-        DataInputOutput bs = new DataInputOutput(buf);
-        Object ret = deserialize(bs);
-        if (bs.available() != 0)
-            throw new InternalError("bytes left: " + bs.available());
-
-        return ret;
-    }
-
-
-    static String deserializeString(DataInput buf) throws IOException {
-        int len = LongPacker.unpackInt(buf);
-        char[] b = new char[len];
-        for (int i = 0; i < len; i++)
-            b[i] = (char) LongPacker.unpackInt(buf);
-
-        return new String(b);
-    }
-
-
-    public Object deserialize(DataInput is) throws IOException, ClassNotFoundException {
-        return deserialize(is, null);
-    }
-
-    public Object deserialize(DataInput is, FastArrayList objectStack) throws IOException, ClassNotFoundException {
-
-        Object ret = null;
-
-        final int head = is.readUnsignedByte();
-
-        /** first try to deserialize object without allocating object stack*/
-        switch (head) {
-            case NULL:
-                break;
-            case BOOLEAN_TRUE:
-                ret = Boolean.TRUE;
-                break;
-            case BOOLEAN_FALSE:
-                ret = Boolean.FALSE;
-                break;
-            case INTEGER_MINUS_1:
-                ret = Integer.valueOf(-1);
-                break;
-            case INTEGER_0:
-                ret = Integer.valueOf(0);
-                break;
-            case INTEGER_1:
-                ret = Integer.valueOf(1);
-                break;
-            case INTEGER_2:
-                ret = Integer.valueOf(2);
-                break;
-            case INTEGER_3:
-                ret = Integer.valueOf(3);
-                break;
-            case INTEGER_4:
-                ret = Integer.valueOf(4);
-                break;
-            case INTEGER_5:
-                ret = Integer.valueOf(5);
-                break;
-            case INTEGER_6:
-                ret = Integer.valueOf(6);
-                break;
-            case INTEGER_7:
-                ret = Integer.valueOf(7);
-                break;
-            case INTEGER_8:
-                ret = Integer.valueOf(8);
-                break;
-            case INTEGER_MINUS_MAX:
-                ret = Integer.valueOf(Integer.MIN_VALUE);
-                break;
-            case INTEGER_255:
-                ret = Integer.valueOf(is.readUnsignedByte());
-                break;
-            case INTEGER_PACK_NEG:
-                ret = Integer.valueOf(-LongPacker.unpackInt(is));
-                break;
-            case INTEGER_PACK:
-                ret = Integer.valueOf(LongPacker.unpackInt(is));
-                break;
-            case LONG_MINUS_1:
-                ret = Long.valueOf(-1);
-                break;
-            case LONG_0:
-                ret = Long.valueOf(0);
-                break;
-            case LONG_1:
-                ret = Long.valueOf(1);
-                break;
-            case LONG_2:
-                ret = Long.valueOf(2);
-                break;
-            case LONG_3:
-                ret = Long.valueOf(3);
-                break;
-            case LONG_4:
-                ret = Long.valueOf(4);
-                break;
-            case LONG_5:
-                ret = Long.valueOf(5);
-                break;
-            case LONG_6:
-                ret = Long.valueOf(6);
-                break;
-            case LONG_7:
-                ret = Long.valueOf(7);
-                break;
-            case LONG_8:
-                ret = Long.valueOf(8);
-                break;
-            case LONG_255:
-                ret = Long.valueOf(is.readUnsignedByte());
-                break;
-            case LONG_PACK_NEG:
-                ret = Long.valueOf(-LongPacker.unpackLong(is));
-                break;
-            case LONG_PACK:
-                ret = Long.valueOf(LongPacker.unpackLong(is));
-                break;
-            case LONG_MINUS_MAX:
-                ret = Long.valueOf(Long.MIN_VALUE);
-                break;
-            case SHORT_MINUS_1:
-                ret = Short.valueOf((short) -1);
-                break;
-            case SHORT_0:
-                ret = Short.valueOf((short) 0);
-                break;
-            case SHORT_1:
-                ret = Short.valueOf((short) 1);
-                break;
-            case SHORT_255:
-                ret = Short.valueOf((short) is.readUnsignedByte());
-                break;
-            case SHORT_FULL:
-                ret = Short.valueOf(is.readShort());
-                break;
-            case BYTE_MINUS_1:
-                ret = Byte.valueOf((byte) -1);
-                break;
-            case BYTE_0:
-                ret = Byte.valueOf((byte) 0);
-                break;
-            case BYTE_1:
-                ret = Byte.valueOf((byte) 1);
-                break;
-            case BYTE_FULL:
-                ret = Byte.valueOf(is.readByte());
-                break;
-            case SHORT_ARRAY:
-                int size = LongPacker.unpackInt(is);
-                ret = new short[size];
-                for(int i=0;i<size;i++) ((short[])ret)[i] = is.readShort();
-                break;
-            case BOOLEAN_ARRAY:
-                size = LongPacker.unpackInt(is);
-                ret = new boolean[size];
-                for(int i=0;i<size;i++) ((boolean[])ret)[i] = is.readBoolean();
-                break;
-            case DOUBLE_ARRAY:
-                size = LongPacker.unpackInt(is);
-                ret = new double[size];
-                for(int i=0;i<size;i++) ((double[])ret)[i] = is.readDouble();
-                break;
-            case FLOAT_ARRAY:
-                size = LongPacker.unpackInt(is);
-                ret = new float[size];
-                for(int i=0;i<size;i++) ((float[])ret)[i] = is.readFloat();
-                break;
-            case CHAR_ARRAY:
-                size = LongPacker.unpackInt(is);
-                ret = new char[size];
-                for(int i=0;i<size;i++) ((char[])ret)[i] = is.readChar();
-                break;
-            case CHAR:
-                ret = Character.valueOf(is.readChar());
-                break;
-            case FLOAT_MINUS_1:
-                ret = Float.valueOf(-1);
-                break;
-            case FLOAT_0:
-                ret = Float.valueOf(0);
-                break;
-            case FLOAT_1:
-                ret = Float.valueOf(1);
-                break;
-            case FLOAT_255:
-                ret = Float.valueOf(is.readUnsignedByte());
-                break;
-            case FLOAT_SHORT:
-                ret = Float.valueOf(is.readShort());
-                break;
-            case FLOAT_FULL:
-                ret = Float.valueOf(is.readFloat());
-                break;
-            case DOUBLE_MINUS_1:
-                ret = Double.valueOf(-1);
-                break;
-            case DOUBLE_0:
-                ret = Double.valueOf(0);
-                break;
-            case DOUBLE_1:
-                ret = Double.valueOf(1);
-                break;
-            case DOUBLE_255:
-                ret = Double.valueOf(is.readUnsignedByte());
-                break;
-            case DOUBLE_SHORT:
-                ret = Double.valueOf(is.readShort());
-                break;
-            case DOUBLE_FULL:
-                ret = Double.valueOf(is.readDouble());
-                break;
-            case BIGINTEGER:
-                ret = new BigInteger(deserializeArrayByteInt(is));
-                break;
-            case BIGDECIMAL:
-                ret = new BigDecimal(new BigInteger(deserializeArrayByteInt(is)), LongPacker.unpackInt(is));
-                break;
-            case STRING:
-                ret = deserializeString(is);
-                break;
-            case STRING_EMPTY:
-                ret = Utils.EMPTY_STRING;
-                break;
-
-            case CLASS:
-                ret = deserializeClass(is);
-                break;
-            case DATE:
-                ret = new Date(is.readLong());
-                break;
-            case UUID:
-<<<<<<< HEAD
-            	ret = deserializeUUID(is);
-            	break;
-=======
-                ret = deserializeUUID(is);
-                break;
->>>>>>> f50c92af
-            case ARRAY_INT_B_255:
-                ret = deserializeArrayIntB255(is);
-                break;
-            case ARRAY_INT_B_INT:
-                ret = deserializeArrayIntBInt(is);
-                break;
-            case ARRAY_INT_S:
-                ret = deserializeArrayIntSInt(is);
-                break;
-            case ARRAY_INT_I:
-                ret = deserializeArrayIntIInt(is);
-                break;
-            case ARRAY_INT_PACKED:
-                ret = deserializeArrayIntPack(is);
-                break;
-            case ARRAY_LONG_B:
-                ret = deserializeArrayLongB(is);
-                break;
-            case ARRAY_LONG_S:
-                ret = deserializeArrayLongS(is);
-                break;
-            case ARRAY_LONG_I:
-                ret = deserializeArrayLongI(is);
-                break;
-            case ARRAY_LONG_L:
-                ret = deserializeArrayLongL(is);
-                break;
-            case ARRAY_LONG_PACKED:
-                ret = deserializeArrayLongPack(is);
-                break;
-            case ARRAYLIST_PACKED_LONG:
-                ret = deserializeArrayListPackedLong(is);
-                break;
-            case ARRAY_BYTE_INT:
-                ret = deserializeArrayByteInt(is);
-                break;
-            case LOCALE :
-                ret = new Locale(is.readUTF(),is.readUTF(),is.readUTF());
-                break;
-            case JDBMLINKEDLIST:
-                ret = LinkedList2.deserialize(is, this);
-                break;
-            case HTREE:
-                ret = HTree.deserialize(is,this);
-                break;
-            case BTREE:
-                ret = BTree.readExternal(is,this);
-                break;
-            case BTREE_NODE_LEAF:
-                throw new InternalError("BPage header, wrong serializer used");
-            case BTREE_NODE_NONLEAF:
-                throw new InternalError("BPage header, wrong serializer used");
-            case JAVA_SERIALIZATION:
-                throw new InternalError("Wrong header, data were probably serialized with OutputStream, not with JDBM serialization");
-
-            case -1:
-                throw new EOFException();
-
-        }
-
-        if (ret != null || head == NULL) {
-            if (objectStack != null)
-                objectStack.add(ret);
-            return ret;
-        }
-
-        /**  something else which needs object stack initialized*/
-
-        if (objectStack == null)
-            objectStack = new FastArrayList();
-        int oldObjectStackSize = objectStack.size();
-
-        switch (head) {
-            case NORMAL:
-                ret = readObject(is, objectStack);
-                break;
-            case OBJECT_STACK:
-                ret = objectStack.get(LongPacker.unpackInt(is));
-                break;
-            case ARRAYLIST:
-                ret = deserializeArrayList(is, objectStack);
-                break;
-            case ARRAY_OBJECT:
-                ret = deserializeArrayObject(is, objectStack);
-                break;
-            case ARRAY_OBJECT_PACKED_LONG:
-                ret = deserializeArrayObjectPackedLong(is);
-                break;
-            case LINKEDLIST:
-                ret = deserializeLinkedList(is, objectStack);
-                break;
-            case TREESET:
-                ret = deserializeTreeSet(is, objectStack);
-                break;
-            case HASHSET:
-                ret = deserializeHashSet(is, objectStack);
-                break;
-            case LINKEDHASHSET:
-                ret = deserializeLinkedHashSet(is, objectStack);
-                break;
-            case VECTOR:
-                ret = deserializeVector(is, objectStack);
-                break;
-            case TREEMAP:
-                ret = deserializeTreeMap(is, objectStack);
-                break;
-            case HASHMAP:
-                ret = deserializeHashMap(is, objectStack);
-                break;
-            case IDENTITYHASHMAP:
-                ret = deserializeIdentityHashMap(is, objectStack);
-                break;
-            case LINKEDHASHMAP:
-                ret = deserializeLinkedHashMap(is, objectStack);
-                break;
-            case HASHTABLE:
-                ret = deserializeHashtable(is, objectStack);
-                break;
-            case PROPERTIES:
-                ret = deserializeProperties(is, objectStack);
-                break;
-
-            default:
-                throw new InternalError("Unknown serialization header: " + head);
-        }
-
-        if (head != OBJECT_STACK && objectStack.size() == oldObjectStackSize) {
-            //check if object was not already added to stack as part of collection
-            objectStack.add(ret);
-        }
-
-
-        return ret;
-    }
-
-
-    private Class deserializeClass(DataInput is) throws IOException, ClassNotFoundException {
-        String className = (String) deserialize(is);
-        Class cls = Class.forName(className);
-        return cls;
-    }
-
-
-    private byte[] deserializeArrayByteInt(DataInput is) throws IOException {
-        int size = LongPacker.unpackInt(is);
-        byte[] b = new byte[size];
-        is.readFully(b);
-        return b;
-    }
-
-
-    private long[] deserializeArrayLongL(DataInput is) throws IOException {
-        int size = LongPacker.unpackInt(is);
-        long[] ret = new long[size];
-        for (int i = 0; i < size; i++)
-            ret[i] = is.readLong();
-        return ret;
-    }
-
-
-    private long[] deserializeArrayLongI(DataInput is) throws IOException {
-        int size = LongPacker.unpackInt(is);
-        long[] ret = new long[size];
-        for (int i = 0; i < size; i++)
-            ret[i] = is.readInt();
-        return ret;
-    }
-
-
-    private long[] deserializeArrayLongS(DataInput is) throws IOException {
-        int size = LongPacker.unpackInt(is);
-        long[] ret = new long[size];
-        for (int i = 0; i < size; i++)
-            ret[i] = is.readShort();
-        return ret;
-    }
-
-
-    private long[] deserializeArrayLongB(DataInput is) throws IOException {
-        int size = LongPacker.unpackInt(is);
-        long[] ret = new long[size];
-        for (int i = 0; i < size; i++) {
-            ret[i] = is.readUnsignedByte();
-            if (ret[i] < 0)
-                throw new EOFException();
-        }
-        return ret;
-    }
-
-
-    private int[] deserializeArrayIntIInt(DataInput is) throws IOException {
-        int size = LongPacker.unpackInt(is);
-        int[] ret = new int[size];
-        for (int i = 0; i < size; i++)
-            ret[i] = is.readInt();
-        return ret;
-    }
-
-
-    private int[] deserializeArrayIntSInt(DataInput is) throws IOException {
-        int size = LongPacker.unpackInt(is);
-        int[] ret = new int[size];
-        for (int i = 0; i < size; i++)
-            ret[i] = is.readShort();
-        return ret;
-    }
-
-
-    private int[] deserializeArrayIntBInt(DataInput is) throws IOException {
-        int size = LongPacker.unpackInt(is);
-        int[] ret = new int[size];
-        for (int i = 0; i < size; i++) {
-            ret[i] = is.readUnsignedByte();
-            if (ret[i] < 0)
-                throw new EOFException();
-        }
-        return ret;
-    }
-
-
-    private int[] deserializeArrayIntPack(DataInput is) throws IOException {
-        int size = LongPacker.unpackInt(is);
-        if (size < 0)
-            throw new EOFException();
-
-        int[] ret = new int[size];
-        for (int i = 0; i < size; i++) {
-            ret[i] = LongPacker.unpackInt(is);
-        }
-        return ret;
-    }
-
-    private long[] deserializeArrayLongPack(DataInput is) throws IOException {
-        int size = LongPacker.unpackInt(is);
-        if (size < 0)
-            throw new EOFException();
-
-        long[] ret = new long[size];
-        for (int i = 0; i < size; i++) {
-            ret[i] = LongPacker.unpackLong(is);
-        }
-        return ret;
-    }
-    
-    private UUID deserializeUUID(DataInput is) throws IOException
-    {
-    	return new UUID(is.readLong(), is.readLong());
-    }
-
-    private UUID deserializeUUID(DataInput is) throws IOException
-    {
-        return new UUID(is.readLong(), is.readLong());
-    }
-
-    private int[] deserializeArrayIntB255(DataInput is) throws IOException {
-        int size = is.readUnsignedByte();
-        if (size < 0)
-            throw new EOFException();
-
-        int[] ret = new int[size];
-        for (int i = 0; i < size; i++) {
-            ret[i] = is.readUnsignedByte();
-            if (ret[i] < 0)
-                throw new EOFException();
-        }
-        return ret;
-    }
-
-
-    private Object[] deserializeArrayObject(DataInput is, FastArrayList objectStack) throws IOException, ClassNotFoundException {
-        int size = LongPacker.unpackInt(is);
-        // Read class id for components
-        int classId = LongPacker.unpackInt(is);
-        Class clazz = classId2class.get(classId);
-        if (clazz == null) clazz = Object.class;
-
-        Object[] s = (Object[])Array.newInstance(clazz, size);
-        objectStack.add(s);
-        for (int i = 0; i < size; i++)
-            s[i] = deserialize(is, objectStack);
-        return s;
-    }
-
-    private Object[] deserializeArrayObjectPackedLong(DataInput is) throws IOException, ClassNotFoundException {
-        int size = is.readUnsignedByte();
-        Object[] s = new Object[size];
-        for (int i = 0; i < size; i++) {
-            long l = LongPacker.unpackLong(is);
-            if (l == 0)
-                s[i] = null;
-            else
-                s[i] = Long.valueOf(l - 1);
-        }
-        return s;
-    }
-
-
-    private ArrayList<Object> deserializeArrayList(DataInput is, FastArrayList objectStack) throws IOException, ClassNotFoundException {
-        int size = LongPacker.unpackInt(is);
-        ArrayList<Object> s = new ArrayList<Object>(size);
-        objectStack.add(s);
-        for (int i = 0; i < size; i++) {
-            s.add(deserialize(is, objectStack));
-        }
-        return s;
-    }
-
-    private ArrayList<Object> deserializeArrayListPackedLong(DataInput is) throws IOException, ClassNotFoundException {
-        int size = is.readUnsignedByte();
-        if (size < 0)
-            throw new EOFException();
-
-        ArrayList<Object> s = new ArrayList<Object>(size);
-        for (int i = 0; i < size; i++) {
-            long l = LongPacker.unpackLong(is);
-            if (l == 0)
-                s.add(null);
-            else
-                s.add(Long.valueOf(l - 1));
-        }
-        return s;
-    }
-
-
-    private java.util.LinkedList deserializeLinkedList(DataInput is, FastArrayList objectStack) throws IOException, ClassNotFoundException {
-        int size = LongPacker.unpackInt(is);
-        java.util.LinkedList s = new java.util.LinkedList();
-        objectStack.add(s);
-        for (int i = 0; i < size; i++)
-            s.add(deserialize(is, objectStack));
-        return s;
-    }
-
-
-    private Vector<Object> deserializeVector(DataInput is, FastArrayList objectStack) throws IOException, ClassNotFoundException {
-        int size = LongPacker.unpackInt(is);
-        Vector<Object> s = new Vector<Object>(size);
-        objectStack.add(s);
-        for (int i = 0; i < size; i++)
-            s.add(deserialize(is, objectStack));
-        return s;
-    }
-
-
-    private HashSet<Object> deserializeHashSet(DataInput is, FastArrayList objectStack) throws IOException, ClassNotFoundException {
-        int size = LongPacker.unpackInt(is);
-        HashSet<Object> s = new HashSet<Object>(size);
-        objectStack.add(s);
-        for (int i = 0; i < size; i++)
-            s.add(deserialize(is, objectStack));
-        return s;
-    }
-
-
-    private LinkedHashSet<Object> deserializeLinkedHashSet(DataInput is, FastArrayList objectStack) throws IOException, ClassNotFoundException {
-        int size = LongPacker.unpackInt(is);
-        LinkedHashSet<Object> s = new LinkedHashSet<Object>(size);
-        objectStack.add(s);
-        for (int i = 0; i < size; i++)
-            s.add(deserialize(is, objectStack));
-        return s;
-    }
-
-
-    private TreeSet<Object> deserializeTreeSet(DataInput is, FastArrayList objectStack) throws IOException, ClassNotFoundException {
-        int size = LongPacker.unpackInt(is);
-        TreeSet<Object> s = new TreeSet<Object>();
-        objectStack.add(s);
-        Comparator comparator = (Comparator) deserialize(is, objectStack);
-        if (comparator != null)
-            s = new TreeSet<Object>(comparator);
-
-        for (int i = 0; i < size; i++)
-            s.add(deserialize(is, objectStack));
-        return s;
-    }
-
-
-    private TreeMap<Object, Object> deserializeTreeMap(DataInput is, FastArrayList objectStack) throws IOException, ClassNotFoundException {
-        int size = LongPacker.unpackInt(is);
-
-        TreeMap<Object, Object> s = new TreeMap<Object, Object>();
-        objectStack.add(s);
-        Comparator comparator = (Comparator) deserialize(is, objectStack);
-        if (comparator != null)
-            s = new TreeMap<Object, Object>(comparator);
-        for (int i = 0; i < size; i++)
-            s.put(deserialize(is, objectStack), deserialize(is, objectStack));
-        return s;
-    }
-
-
-    private HashMap<Object, Object> deserializeHashMap(DataInput is, FastArrayList objectStack) throws IOException, ClassNotFoundException {
-        int size = LongPacker.unpackInt(is);
-
-        HashMap<Object, Object> s = new HashMap<Object, Object>(size);
-        objectStack.add(s);
-        for (int i = 0; i < size; i++)
-            s.put(deserialize(is, objectStack), deserialize(is, objectStack));
-        return s;
-    }
-
-    private IdentityHashMap<Object, Object> deserializeIdentityHashMap(DataInput is, FastArrayList objectStack) throws IOException, ClassNotFoundException {
-        int size = LongPacker.unpackInt(is);
-
-        IdentityHashMap<Object, Object> s = new IdentityHashMap<Object, Object>(size);
-        objectStack.add(s);
-        for (int i = 0; i < size; i++)
-            s.put(deserialize(is, objectStack), deserialize(is, objectStack));
-        return s;
-    }
-
-    private LinkedHashMap<Object, Object> deserializeLinkedHashMap(DataInput is, FastArrayList objectStack) throws IOException, ClassNotFoundException {
-        int size = LongPacker.unpackInt(is);
-
-        LinkedHashMap<Object, Object> s = new LinkedHashMap<Object, Object>(size);
-        objectStack.add(s);
-        for (int i = 0; i < size; i++)
-            s.put(deserialize(is, objectStack), deserialize(is, objectStack));
-        return s;
-    }
-
-
-    private Hashtable<Object, Object> deserializeHashtable(DataInput is, FastArrayList objectStack) throws IOException, ClassNotFoundException {
-        int size = LongPacker.unpackInt(is);
-
-        Hashtable<Object, Object> s = new Hashtable<Object, Object>(size);
-        objectStack.add(s);
-        for (int i = 0; i < size; i++)
-            s.put(deserialize(is, objectStack), deserialize(is, objectStack));
-        return s;
-    }
-
-
-    private Properties deserializeProperties(DataInput is, FastArrayList objectStack) throws IOException, ClassNotFoundException {
-        int size = LongPacker.unpackInt(is);
-
-        Properties s = new Properties();
-        objectStack.add(s);
-        for (int i = 0; i < size; i++)
-            s.put(deserialize(is, objectStack), deserialize(is, objectStack));
-        return s;
-    }
-
-
-    /**
-     * Utility class similar to ArrayList, but with fast identity search.
-     */
-    static class FastArrayList<K> {
-
-        private int size = 0;
-        private K[] elementData = (K[]) new Object[8];
-
-        K get(int index) {
-            if (index >= size) throw new IndexOutOfBoundsException();
-            return elementData[index];
-        }
-
-        void add(K o) {
-            if (elementData.length == size) {
-                //grow array if necessary
-                elementData = Arrays.copyOf(elementData, elementData.length * 2);
-            }
-
-            elementData[size] = o;
-            size++;
-        }
-
-        int size() {
-            return size;
-        }
-
-
-        /**
-         * This method is reason why ArrayList is not used.
-         * Search an item in list and returns its index.
-         * It uses identity rather than 'equalsTo'
-         * One could argue that TreeMap should be used instead,
-         * but we do not expect large object trees.
-         * This search is VERY FAST compared to Maps, it does not allocate
-         * new instances or uses method calls.
-         *
-         * @param obj
-         * @return index of object in list or -1 if not found
-         */
-        int identityIndexOf(Object obj) {
-            for (int i = 0; i < size; i++) {
-                if (obj == elementData[i])
-                    return i;
-            }
-            return -1;
-        }
-
-    }
-
-
-}+/*******************************************************************************
+ * Copyright 2010 Cees De Groot, Alex Boisvert, Jan Kotek
+ *
+ * Licensed under the Apache License, Version 2.0 (the "License");
+ * you may not use this file except in compliance with the License.
+ * You may obtain a copy of the License at
+ *
+ *   http://www.apache.org/licenses/LICENSE-2.0
+ *
+ * Unless required by applicable law or agreed to in writing, software
+ * distributed under the License is distributed on an "AS IS" BASIS,
+ * WITHOUT WARRANTIES OR CONDITIONS OF ANY KIND, either express or implied.
+ * See the License for the specific language governing permissions and
+ * limitations under the License.
+ ******************************************************************************/
+package org.apache.jdbm;
+
+import java.io.*;
+import java.lang.reflect.Array;
+import java.math.BigDecimal;
+import java.math.BigInteger;
+import java.util.*;
+
+import static org.apache.jdbm.SerializationHeader.*;
+
+/**
+ * Serialization util. It reduces serialized data size for most common java types.
+ * <p/>
+ * Common pattern is one byte header which identifies data type, then size is written (if required) and
+ * data.
+ * <p/>
+ * On unknown types normal java serialization is used
+ * <p/>
+ * <p/>
+ * Header byte values bellow 180 are reserved by author for future use. If you want to customize
+ * this class, use values over 180, to be compatible with future updates.
+ *
+ * @author Jan Kotek
+ */
+@SuppressWarnings("unchecked")
+public class Serialization extends SerialClassInfo implements Serializer {
+
+
+    /**
+     * print statistics to STDOUT
+     */
+    static final boolean DEBUG = false;
+
+
+    static final String UTF8 = "UTF-8";
+
+    Serialization(DBAbstract db, long serialClassInfoRecid, ArrayList<ClassInfo> info) throws IOException {
+        super(db, serialClassInfoRecid,info);
+    }
+
+    public Serialization() {
+        super(null,0L,new ArrayList<ClassInfo>());
+        // Add java.lang.Object as registered class
+        registered.add(new ClassInfo(Object.class.getName(), new FieldInfo[]{},false,false));
+    }
+
+    /**
+     * Serialize the object into a byte array.
+     */
+    public byte[] serialize(Object obj)
+            throws IOException {
+        DataInputOutput ba = new DataInputOutput();
+
+        serialize(ba, obj);
+
+        return ba.toByteArray();
+    }
+
+    boolean isSerializable(Object obj) {
+        //TODO suboptimal code
+        try {
+            serialize(new DataOutputStream(new ByteArrayOutputStream()), obj);
+            return true;
+        } catch (Exception e) {
+            return false;
+        }
+    }
+
+
+    public void serialize(final DataOutput out, final Object obj) throws IOException {
+        serialize(out, obj, null);
+    }
+
+
+    public void serialize(final DataOutput out, final Object obj, FastArrayList objectStack) throws IOException {
+
+        /**try to find object on stack if it exists*/
+        if (objectStack != null) {
+            int indexInObjectStack = objectStack.identityIndexOf(obj);
+            if (indexInObjectStack != -1) {
+                //object was already serialized, just write reference to it and return
+                out.write(OBJECT_STACK);
+                LongPacker.packInt(out, indexInObjectStack);
+                return;
+            }
+            //add this object to objectStack
+            objectStack.add(obj);
+        }
+
+        final Class clazz = obj != null ? obj.getClass() : null;
+
+        /** first try to serialize object without initializing object stack*/
+        if (obj == null) {
+            out.write(NULL);
+            return;
+        } else if (clazz == Boolean.class) {
+            if (((Boolean) obj).booleanValue())
+                out.write(BOOLEAN_TRUE);
+            else
+                out.write(BOOLEAN_FALSE);
+            return;
+        } else if (clazz == Integer.class) {
+            final int val = (Integer) obj;
+            writeInteger(out, val);
+            return;
+        } else if (clazz == Double.class) {
+            double v = (Double) obj;
+            if (v == -1d)
+                out.write(DOUBLE_MINUS_1);
+            else if (v == 0d)
+                out.write(DOUBLE_0);
+            else if (v == 1d)
+                out.write(DOUBLE_1);
+            else if (v >= 0 && v <= 255 && (int) v == v) {
+                out.write(DOUBLE_255);
+                out.write((int) v);
+            } else if (v >= Short.MIN_VALUE && v <= Short.MAX_VALUE && (short) v == v) {
+                out.write(DOUBLE_SHORT);
+                out.writeShort((int) v);
+            } else {
+                out.write(DOUBLE_FULL);
+                out.writeDouble(v);
+            }
+            return;
+        } else if (clazz == Float.class) {
+            float v = (Float) obj;
+            if (v == -1f)
+                out.write(FLOAT_MINUS_1);
+            else if (v == 0f)
+                out.write(FLOAT_0);
+            else if (v == 1f)
+                out.write(FLOAT_1);
+            else if (v >= 0 && v <= 255 && (int) v == v) {
+                out.write(FLOAT_255);
+                out.write((int) v);
+            } else if (v >= Short.MIN_VALUE && v <= Short.MAX_VALUE && (short) v == v) {
+                out.write(FLOAT_SHORT);
+                out.writeShort((int) v);
+
+            } else {
+                out.write(FLOAT_FULL);
+                out.writeFloat(v);
+            }
+            return;
+        } else if (clazz == BigInteger.class) {
+            out.write(BIGINTEGER);
+            byte[] buf = ((BigInteger) obj).toByteArray();
+            serializeByteArrayInt(out, buf);
+            return;
+        } else if (clazz == BigDecimal.class) {
+            out.write(BIGDECIMAL);
+            BigDecimal d = (BigDecimal) obj;
+            serializeByteArrayInt(out, d.unscaledValue().toByteArray());
+            LongPacker.packInt(out, d.scale());
+            return;
+        } else if (clazz == Long.class) {
+            final long val = (Long) obj;
+            writeLong(out, val);
+            return;
+        } else if (clazz == Short.class) {
+            short val = (Short) obj;
+            if (val == -1)
+                out.write(SHORT_MINUS_1);
+            else if (val == 0)
+                out.write(SHORT_0);
+            else if (val == 1)
+                out.write(SHORT_1);
+            else if (val > 0 && val < 255) {
+                out.write(SHORT_255);
+                out.write(val);
+            } else {
+                out.write(SHORT_FULL);
+                out.writeShort(val);
+            }
+            return;
+        } else if (clazz == Byte.class) {
+            byte val = (Byte) obj;
+            if (val == -1)
+                out.write(BYTE_MINUS_1);
+            else if (val == 0)
+                out.write(BYTE_0);
+            else if (val == 1)
+                out.write(BYTE_1);
+            else {
+                out.write(BYTE_FULL);
+                out.writeByte(val);
+            }
+            return;
+        } else if (clazz == Character.class) {
+            out.write(CHAR);
+            out.writeChar((Character) obj);
+            return;
+        } else if (clazz == String.class) {
+            String s = (String) obj;
+            if (s.length() == 0) {
+                out.write(STRING_EMPTY);
+            } else {
+                out.write(STRING);
+                serializeString(out, s);
+            }
+            return;
+        } else if (obj instanceof Class) {
+            out.write(CLASS);
+            serialize(out, ((Class) obj).getName());
+            return;
+        } else if (obj instanceof int[]) {
+            writeIntArray(out, (int[]) obj);
+            return;
+        } else if (obj instanceof long[]) {
+            writeLongArray(out, (long[]) obj);
+            return;
+        } else if (obj instanceof short[]) {
+            out.write(SHORT_ARRAY);
+            short[] a = (short[]) obj;
+            LongPacker.packInt(out,a.length);
+            for(short s:a) out.writeShort(s);
+            return;
+        } else if (obj instanceof boolean[]) {
+            out.write(BOOLEAN_ARRAY);
+            boolean[] a = (boolean[]) obj;
+            LongPacker.packInt(out,a.length);
+            for(boolean s:a) out.writeBoolean(s); //TODO pack 8 booleans to single byte
+            return;
+        } else if (obj instanceof double[]) {
+            out.write(DOUBLE_ARRAY);
+            double[] a = (double[]) obj;
+            LongPacker.packInt(out,a.length);
+            for(double s:a) out.writeDouble(s);
+            return;
+        } else if (obj instanceof float[]) {
+            out.write(FLOAT_ARRAY);
+            float[] a = (float[]) obj;
+            LongPacker.packInt(out,a.length);
+            for(float s:a) out.writeFloat(s);
+            return;
+        } else if (obj instanceof char[]) {
+            out.write(CHAR_ARRAY);
+            char[] a = (char[]) obj;
+            LongPacker.packInt(out,a.length);
+            for(char s:a) out.writeChar(s);
+            return;
+        } else if (obj instanceof byte[]) {
+            byte[] b = (byte[]) obj;
+            out.write(ARRAY_BYTE_INT);
+            serializeByteArrayInt(out, b);
+            return;
+        } else if (clazz == Date.class) {
+            out.write(DATE);
+            out.writeLong(((Date) obj).getTime());
+            return;
+        } else if (clazz == UUID.class) {
+            out.write(UUID);
+            serializeUUID(out,(UUID) obj);
+            return;
+        } else if (clazz == BTree.class) {
+            out.write(BTREE);
+            ((BTree) obj).writeExternal(out);
+            return;
+        } else if (clazz == HTree.class) {
+            out.write(HTREE);
+            ((HTree) obj).serialize(out);
+            return;
+        } else if (clazz == LinkedList2.class) {
+            out.write(JDBMLINKEDLIST);
+            ((LinkedList2) obj).serialize(out);
+            return;
+        }
+
+
+        /** classes bellow need object stack, so initialize it if not alredy initialized*/
+        if (objectStack == null) {
+            objectStack = new FastArrayList();
+            objectStack.add(obj);
+        }
+
+
+        if (obj instanceof Object[]) {
+            Object[] b = (Object[]) obj;
+            boolean packableLongs = b.length <= 255;
+            if (packableLongs) {
+                //check if it contains packable longs
+                for (Object o : b) {
+                    if (o != null && (o.getClass() != Long.class || (((Long) o).longValue() < 0 && ((Long) o).longValue() != Long.MAX_VALUE))) {
+                        packableLongs = false;
+                        break;
+                    }
+                }
+            }
+
+            if (packableLongs) {
+                //packable Longs is special case,  it is often used in JDBM to reference fields
+                out.write(ARRAY_OBJECT_PACKED_LONG);
+                out.write(b.length);
+                for (Object o : b) {
+                    if (o == null)
+                        LongPacker.packLong(out, 0);
+                    else
+                        LongPacker.packLong(out, ((Long) o).longValue() + 1);
+                }
+
+            } else {
+                out.write(ARRAY_OBJECT);
+                LongPacker.packInt(out, b.length);
+
+                // Write class id for components
+                Class<?> componentType = obj.getClass().getComponentType();
+                registerClass(componentType);
+                //write class header
+                int classId = getClassId(componentType);
+                LongPacker.packInt(out, classId);
+
+                for (Object o : b)
+                    serialize(out, o, objectStack);
+
+            }
+
+        } else if (clazz == ArrayList.class) {
+            ArrayList l = (ArrayList) obj;
+            boolean packableLongs = l.size() < 255;
+            if (packableLongs) {
+                //packable Longs is special case,  it is often used in JDBM to reference fields
+                for (Object o : l) {
+                    if (o != null && (o.getClass() != Long.class || (((Long) o).longValue() < 0 && ((Long) o).longValue() != Long.MAX_VALUE))) {
+                        packableLongs = false;
+                        break;
+                    }
+                }
+            }
+            if (packableLongs) {
+                out.write(ARRAYLIST_PACKED_LONG);
+                out.write(l.size());
+                for (Object o : l) {
+                    if (o == null)
+                        LongPacker.packLong(out, 0);
+                    else
+                        LongPacker.packLong(out, ((Long) o).longValue() + 1);
+                }
+            } else {
+                serializeCollection(ARRAYLIST, out, obj, objectStack);
+            }
+
+        } else if (clazz == java.util.LinkedList.class) {
+            serializeCollection(LINKEDLIST, out, obj, objectStack);
+        } else if (clazz == Vector.class) {
+            serializeCollection(VECTOR, out, obj, objectStack);
+        } else if (clazz == TreeSet.class) {
+            TreeSet l = (TreeSet) obj;
+            out.write(TREESET);
+            LongPacker.packInt(out, l.size());
+            serialize(out, l.comparator(), objectStack);
+            for (Object o : l)
+                serialize(out, o, objectStack);
+        } else if (clazz == HashSet.class) {
+            serializeCollection(HASHSET, out, obj, objectStack);
+        } else if (clazz == LinkedHashSet.class) {
+            serializeCollection(LINKEDHASHSET, out, obj, objectStack);
+        } else if (clazz == TreeMap.class) {
+            TreeMap l = (TreeMap) obj;
+            out.write(TREEMAP);
+            LongPacker.packInt(out, l.size());
+            serialize(out, l.comparator(), objectStack);
+            for (Object o : l.keySet()) {
+                serialize(out, o, objectStack);
+                serialize(out, l.get(o), objectStack);
+            }
+        } else if (clazz == HashMap.class) {
+            serializeMap(HASHMAP, out, obj, objectStack);
+        } else if (clazz == IdentityHashMap.class) {
+            serializeMap(IDENTITYHASHMAP, out, obj, objectStack);
+        } else if (clazz == LinkedHashMap.class) {
+            serializeMap(LINKEDHASHMAP, out, obj, objectStack);
+        } else if (clazz == Hashtable.class) {
+            serializeMap(HASHTABLE, out, obj, objectStack);
+        } else if (clazz == Properties.class) {
+            serializeMap(PROPERTIES, out, obj, objectStack);
+        } else if (clazz == Locale.class){
+            out.write(LOCALE);
+            Locale l = (Locale) obj;
+            out.writeUTF(l.getLanguage());
+            out.writeUTF(l.getCountry());
+            out.writeUTF(l.getVariant());
+        } else {
+            out.write(NORMAL);
+            writeObject(out, obj, objectStack);
+        }
+
+    }
+
+    static void serializeString(DataOutput out, String obj) throws IOException {
+        final int len = obj.length();
+        LongPacker.packInt(out, len);
+        for (int i = 0; i < len; i++) {
+            int c = (int) obj.charAt(i); //TODO investigate if c could be negative here
+            LongPacker.packInt(out, c);
+        }
+
+    }
+
+    private void serializeUUID(DataOutput out, UUID uuid) throws IOException
+    {
+        out.writeLong(uuid.getMostSignificantBits());
+        out.writeLong(uuid.getLeastSignificantBits());
+    }
+
+    private void serializeMap(int header, DataOutput out, Object obj, FastArrayList objectStack) throws IOException {
+        Map l = (Map) obj;
+        out.write(header);
+        LongPacker.packInt(out, l.size());
+        for (Object o : l.keySet()) {
+            serialize(out, o, objectStack);
+            serialize(out, l.get(o), objectStack);
+        }
+    }
+
+    private void serializeCollection(int header, DataOutput out, Object obj, FastArrayList objectStack) throws IOException {
+        Collection l = (Collection) obj;
+        out.write(header);
+        LongPacker.packInt(out, l.size());
+
+        for (Object o : l)
+            serialize(out, o, objectStack);
+
+    }
+
+    private void serializeByteArrayInt(DataOutput out, byte[] b) throws IOException {
+        LongPacker.packInt(out, b.length);
+        out.write(b);
+    }
+
+    private void writeLongArray(DataOutput da, long[] obj) throws IOException {
+        long max = Long.MIN_VALUE;
+        long min = Long.MAX_VALUE;
+        for (long i : obj) {
+            max = Math.max(max, i);
+            min = Math.min(min, i);
+        }
+
+        if (0 <= min && max <= 255) {
+            da.write(ARRAY_LONG_B);
+            LongPacker.packInt(da, obj.length);
+            for (long l : obj)
+                da.write((int) l);
+        } else if (0 <= min && max <= Long.MAX_VALUE) {
+            da.write(ARRAY_LONG_PACKED);
+            LongPacker.packInt(da, obj.length);
+            for (long l : obj)
+                LongPacker.packLong(da, l);
+        } else if (Short.MIN_VALUE <= min && max <= Short.MAX_VALUE) {
+            da.write(ARRAY_LONG_S);
+            LongPacker.packInt(da, obj.length);
+            for (long l : obj)
+                da.writeShort((short) l);
+        } else if (Integer.MIN_VALUE <= min && max <= Integer.MAX_VALUE) {
+            da.write(ARRAY_LONG_I);
+            LongPacker.packInt(da, obj.length);
+            for (long l : obj)
+                da.writeInt((int) l);
+        } else {
+            da.write(ARRAY_LONG_L);
+            LongPacker.packInt(da, obj.length);
+            for (long l : obj)
+                da.writeLong(l);
+        }
+
+    }
+
+
+    private void writeIntArray(DataOutput da, int[] obj) throws IOException {
+        int max = Integer.MIN_VALUE;
+        int min = Integer.MAX_VALUE;
+        for (int i : obj) {
+            max = Math.max(max, i);
+            min = Math.min(min, i);
+        }
+
+        boolean fitsInByte = 0 <= min && max <= 255;
+        boolean fitsInShort = Short.MIN_VALUE >= min && max <= Short.MAX_VALUE;
+
+
+        if (obj.length <= 255 && fitsInByte) {
+            da.write(ARRAY_INT_B_255);
+            da.write(obj.length);
+            for (int i : obj)
+                da.write(i);
+        } else if (fitsInByte) {
+            da.write(ARRAY_INT_B_INT);
+            LongPacker.packInt(da, obj.length);
+            for (int i : obj)
+                da.write(i);
+        } else if (0 <= min && max <= Integer.MAX_VALUE) {
+            da.write(ARRAY_INT_PACKED);
+            LongPacker.packInt(da, obj.length);
+            for (int l : obj)
+                LongPacker.packInt(da, l);
+        } else if (fitsInShort) {
+            da.write(ARRAY_INT_S);
+            LongPacker.packInt(da, obj.length);
+            for (int i : obj)
+                da.writeShort(i);
+        } else {
+            da.write(ARRAY_INT_I);
+            LongPacker.packInt(da, obj.length);
+            for (int i : obj)
+                da.writeInt(i);
+        }
+
+    }
+
+
+    private void writeInteger(DataOutput da, final int val) throws IOException {
+        if (val == -1)
+            da.write(INTEGER_MINUS_1);
+        else if (val == 0)
+            da.write(INTEGER_0);
+        else if (val == 1)
+            da.write(INTEGER_1);
+        else if (val == 2)
+            da.write(INTEGER_2);
+        else if (val == 3)
+            da.write(INTEGER_3);
+        else if (val == 4)
+            da.write(INTEGER_4);
+        else if (val == 5)
+            da.write(INTEGER_5);
+        else if (val == 6)
+            da.write(INTEGER_6);
+        else if (val == 7)
+            da.write(INTEGER_7);
+        else if (val == 8)
+            da.write(INTEGER_8);
+        else if (val == Integer.MIN_VALUE)
+            da.write(INTEGER_MINUS_MAX);
+        else if (val > 0 && val < 255) {
+            da.write(INTEGER_255);
+            da.write(val);
+        } else if (val < 0) {
+            da.write(INTEGER_PACK_NEG);
+            LongPacker.packInt(da, -val);
+        } else {
+            da.write(INTEGER_PACK);
+            LongPacker.packInt(da, val);
+        }
+    }
+
+    private void writeLong(DataOutput da, final long val) throws IOException {
+        if (val == -1)
+            da.write(LONG_MINUS_1);
+        else if (val == 0)
+            da.write(LONG_0);
+        else if (val == 1)
+            da.write(LONG_1);
+        else if (val == 2)
+            da.write(LONG_2);
+        else if (val == 3)
+            da.write(LONG_3);
+        else if (val == 4)
+            da.write(LONG_4);
+        else if (val == 5)
+            da.write(LONG_5);
+        else if (val == 6)
+            da.write(LONG_6);
+        else if (val == 7)
+            da.write(LONG_7);
+        else if (val == 8)
+            da.write(LONG_8);
+        else if (val == Long.MIN_VALUE)
+            da.write(LONG_MINUS_MAX);
+        else if (val > 0 && val < 255) {
+            da.write(LONG_255);
+            da.write((int) val);
+        } else if (val < 0) {
+            da.write(LONG_PACK_NEG);
+            LongPacker.packLong(da, -val);
+        } else {
+            da.write(LONG_PACK);
+            LongPacker.packLong(da, val);
+        }
+    }
+
+
+    /**
+     * Deserialize an object from a byte array
+     *
+     * @throws IOException
+     * @throws ClassNotFoundException
+     */
+    public Object deserialize(byte[] buf) throws ClassNotFoundException, IOException {
+        DataInputOutput bs = new DataInputOutput(buf);
+        Object ret = deserialize(bs);
+        if (bs.available() != 0)
+            throw new InternalError("bytes left: " + bs.available());
+
+        return ret;
+    }
+
+
+    static String deserializeString(DataInput buf) throws IOException {
+        int len = LongPacker.unpackInt(buf);
+        char[] b = new char[len];
+        for (int i = 0; i < len; i++)
+            b[i] = (char) LongPacker.unpackInt(buf);
+
+        return new String(b);
+    }
+
+
+    public Object deserialize(DataInput is) throws IOException, ClassNotFoundException {
+        return deserialize(is, null);
+    }
+
+    public Object deserialize(DataInput is, FastArrayList objectStack) throws IOException, ClassNotFoundException {
+
+        Object ret = null;
+
+        final int head = is.readUnsignedByte();
+
+        /** first try to deserialize object without allocating object stack*/
+        switch (head) {
+            case NULL:
+                break;
+            case BOOLEAN_TRUE:
+                ret = Boolean.TRUE;
+                break;
+            case BOOLEAN_FALSE:
+                ret = Boolean.FALSE;
+                break;
+            case INTEGER_MINUS_1:
+                ret = Integer.valueOf(-1);
+                break;
+            case INTEGER_0:
+                ret = Integer.valueOf(0);
+                break;
+            case INTEGER_1:
+                ret = Integer.valueOf(1);
+                break;
+            case INTEGER_2:
+                ret = Integer.valueOf(2);
+                break;
+            case INTEGER_3:
+                ret = Integer.valueOf(3);
+                break;
+            case INTEGER_4:
+                ret = Integer.valueOf(4);
+                break;
+            case INTEGER_5:
+                ret = Integer.valueOf(5);
+                break;
+            case INTEGER_6:
+                ret = Integer.valueOf(6);
+                break;
+            case INTEGER_7:
+                ret = Integer.valueOf(7);
+                break;
+            case INTEGER_8:
+                ret = Integer.valueOf(8);
+                break;
+            case INTEGER_MINUS_MAX:
+                ret = Integer.valueOf(Integer.MIN_VALUE);
+                break;
+            case INTEGER_255:
+                ret = Integer.valueOf(is.readUnsignedByte());
+                break;
+            case INTEGER_PACK_NEG:
+                ret = Integer.valueOf(-LongPacker.unpackInt(is));
+                break;
+            case INTEGER_PACK:
+                ret = Integer.valueOf(LongPacker.unpackInt(is));
+                break;
+            case LONG_MINUS_1:
+                ret = Long.valueOf(-1);
+                break;
+            case LONG_0:
+                ret = Long.valueOf(0);
+                break;
+            case LONG_1:
+                ret = Long.valueOf(1);
+                break;
+            case LONG_2:
+                ret = Long.valueOf(2);
+                break;
+            case LONG_3:
+                ret = Long.valueOf(3);
+                break;
+            case LONG_4:
+                ret = Long.valueOf(4);
+                break;
+            case LONG_5:
+                ret = Long.valueOf(5);
+                break;
+            case LONG_6:
+                ret = Long.valueOf(6);
+                break;
+            case LONG_7:
+                ret = Long.valueOf(7);
+                break;
+            case LONG_8:
+                ret = Long.valueOf(8);
+                break;
+            case LONG_255:
+                ret = Long.valueOf(is.readUnsignedByte());
+                break;
+            case LONG_PACK_NEG:
+                ret = Long.valueOf(-LongPacker.unpackLong(is));
+                break;
+            case LONG_PACK:
+                ret = Long.valueOf(LongPacker.unpackLong(is));
+                break;
+            case LONG_MINUS_MAX:
+                ret = Long.valueOf(Long.MIN_VALUE);
+                break;
+            case SHORT_MINUS_1:
+                ret = Short.valueOf((short) -1);
+                break;
+            case SHORT_0:
+                ret = Short.valueOf((short) 0);
+                break;
+            case SHORT_1:
+                ret = Short.valueOf((short) 1);
+                break;
+            case SHORT_255:
+                ret = Short.valueOf((short) is.readUnsignedByte());
+                break;
+            case SHORT_FULL:
+                ret = Short.valueOf(is.readShort());
+                break;
+            case BYTE_MINUS_1:
+                ret = Byte.valueOf((byte) -1);
+                break;
+            case BYTE_0:
+                ret = Byte.valueOf((byte) 0);
+                break;
+            case BYTE_1:
+                ret = Byte.valueOf((byte) 1);
+                break;
+            case BYTE_FULL:
+                ret = Byte.valueOf(is.readByte());
+                break;
+            case SHORT_ARRAY:
+                int size = LongPacker.unpackInt(is);
+                ret = new short[size];
+                for(int i=0;i<size;i++) ((short[])ret)[i] = is.readShort();
+                break;
+            case BOOLEAN_ARRAY:
+                size = LongPacker.unpackInt(is);
+                ret = new boolean[size];
+                for(int i=0;i<size;i++) ((boolean[])ret)[i] = is.readBoolean();
+                break;
+            case DOUBLE_ARRAY:
+                size = LongPacker.unpackInt(is);
+                ret = new double[size];
+                for(int i=0;i<size;i++) ((double[])ret)[i] = is.readDouble();
+                break;
+            case FLOAT_ARRAY:
+                size = LongPacker.unpackInt(is);
+                ret = new float[size];
+                for(int i=0;i<size;i++) ((float[])ret)[i] = is.readFloat();
+                break;
+            case CHAR_ARRAY:
+                size = LongPacker.unpackInt(is);
+                ret = new char[size];
+                for(int i=0;i<size;i++) ((char[])ret)[i] = is.readChar();
+                break;
+            case CHAR:
+                ret = Character.valueOf(is.readChar());
+                break;
+            case FLOAT_MINUS_1:
+                ret = Float.valueOf(-1);
+                break;
+            case FLOAT_0:
+                ret = Float.valueOf(0);
+                break;
+            case FLOAT_1:
+                ret = Float.valueOf(1);
+                break;
+            case FLOAT_255:
+                ret = Float.valueOf(is.readUnsignedByte());
+                break;
+            case FLOAT_SHORT:
+                ret = Float.valueOf(is.readShort());
+                break;
+            case FLOAT_FULL:
+                ret = Float.valueOf(is.readFloat());
+                break;
+            case DOUBLE_MINUS_1:
+                ret = Double.valueOf(-1);
+                break;
+            case DOUBLE_0:
+                ret = Double.valueOf(0);
+                break;
+            case DOUBLE_1:
+                ret = Double.valueOf(1);
+                break;
+            case DOUBLE_255:
+                ret = Double.valueOf(is.readUnsignedByte());
+                break;
+            case DOUBLE_SHORT:
+                ret = Double.valueOf(is.readShort());
+                break;
+            case DOUBLE_FULL:
+                ret = Double.valueOf(is.readDouble());
+                break;
+            case BIGINTEGER:
+                ret = new BigInteger(deserializeArrayByteInt(is));
+                break;
+            case BIGDECIMAL:
+                ret = new BigDecimal(new BigInteger(deserializeArrayByteInt(is)), LongPacker.unpackInt(is));
+                break;
+            case STRING:
+                ret = deserializeString(is);
+                break;
+            case STRING_EMPTY:
+                ret = Utils.EMPTY_STRING;
+                break;
+
+            case CLASS:
+                ret = deserializeClass(is);
+                break;
+            case DATE:
+                ret = new Date(is.readLong());
+                break;
+            case UUID:
+                ret = deserializeUUID(is);
+                break;
+            case ARRAY_INT_B_255:
+                ret = deserializeArrayIntB255(is);
+                break;
+            case ARRAY_INT_B_INT:
+                ret = deserializeArrayIntBInt(is);
+                break;
+            case ARRAY_INT_S:
+                ret = deserializeArrayIntSInt(is);
+                break;
+            case ARRAY_INT_I:
+                ret = deserializeArrayIntIInt(is);
+                break;
+            case ARRAY_INT_PACKED:
+                ret = deserializeArrayIntPack(is);
+                break;
+            case ARRAY_LONG_B:
+                ret = deserializeArrayLongB(is);
+                break;
+            case ARRAY_LONG_S:
+                ret = deserializeArrayLongS(is);
+                break;
+            case ARRAY_LONG_I:
+                ret = deserializeArrayLongI(is);
+                break;
+            case ARRAY_LONG_L:
+                ret = deserializeArrayLongL(is);
+                break;
+            case ARRAY_LONG_PACKED:
+                ret = deserializeArrayLongPack(is);
+                break;
+            case ARRAYLIST_PACKED_LONG:
+                ret = deserializeArrayListPackedLong(is);
+                break;
+            case ARRAY_BYTE_INT:
+                ret = deserializeArrayByteInt(is);
+                break;
+            case LOCALE :
+                ret = new Locale(is.readUTF(),is.readUTF(),is.readUTF());
+                break;
+            case JDBMLINKEDLIST:
+                ret = LinkedList2.deserialize(is, this);
+                break;
+            case HTREE:
+                ret = HTree.deserialize(is,this);
+                break;
+            case BTREE:
+                ret = BTree.readExternal(is,this);
+                break;
+            case BTREE_NODE_LEAF:
+                throw new InternalError("BPage header, wrong serializer used");
+            case BTREE_NODE_NONLEAF:
+                throw new InternalError("BPage header, wrong serializer used");
+            case JAVA_SERIALIZATION:
+                throw new InternalError("Wrong header, data were probably serialized with OutputStream, not with JDBM serialization");
+
+            case -1:
+                throw new EOFException();
+
+        }
+
+        if (ret != null || head == NULL) {
+            if (objectStack != null)
+                objectStack.add(ret);
+            return ret;
+        }
+
+        /**  something else which needs object stack initialized*/
+
+        if (objectStack == null)
+            objectStack = new FastArrayList();
+        int oldObjectStackSize = objectStack.size();
+
+        switch (head) {
+            case NORMAL:
+                ret = readObject(is, objectStack);
+                break;
+            case OBJECT_STACK:
+                ret = objectStack.get(LongPacker.unpackInt(is));
+                break;
+            case ARRAYLIST:
+                ret = deserializeArrayList(is, objectStack);
+                break;
+            case ARRAY_OBJECT:
+                ret = deserializeArrayObject(is, objectStack);
+                break;
+            case ARRAY_OBJECT_PACKED_LONG:
+                ret = deserializeArrayObjectPackedLong(is);
+                break;
+            case LINKEDLIST:
+                ret = deserializeLinkedList(is, objectStack);
+                break;
+            case TREESET:
+                ret = deserializeTreeSet(is, objectStack);
+                break;
+            case HASHSET:
+                ret = deserializeHashSet(is, objectStack);
+                break;
+            case LINKEDHASHSET:
+                ret = deserializeLinkedHashSet(is, objectStack);
+                break;
+            case VECTOR:
+                ret = deserializeVector(is, objectStack);
+                break;
+            case TREEMAP:
+                ret = deserializeTreeMap(is, objectStack);
+                break;
+            case HASHMAP:
+                ret = deserializeHashMap(is, objectStack);
+                break;
+            case IDENTITYHASHMAP:
+                ret = deserializeIdentityHashMap(is, objectStack);
+                break;
+            case LINKEDHASHMAP:
+                ret = deserializeLinkedHashMap(is, objectStack);
+                break;
+            case HASHTABLE:
+                ret = deserializeHashtable(is, objectStack);
+                break;
+            case PROPERTIES:
+                ret = deserializeProperties(is, objectStack);
+                break;
+
+            default:
+                throw new InternalError("Unknown serialization header: " + head);
+        }
+
+        if (head != OBJECT_STACK && objectStack.size() == oldObjectStackSize) {
+            //check if object was not already added to stack as part of collection
+            objectStack.add(ret);
+        }
+
+
+        return ret;
+    }
+
+
+    private Class deserializeClass(DataInput is) throws IOException, ClassNotFoundException {
+        String className = (String) deserialize(is);
+        Class cls = Class.forName(className);
+        return cls;
+    }
+
+
+    private byte[] deserializeArrayByteInt(DataInput is) throws IOException {
+        int size = LongPacker.unpackInt(is);
+        byte[] b = new byte[size];
+        is.readFully(b);
+        return b;
+    }
+
+
+    private long[] deserializeArrayLongL(DataInput is) throws IOException {
+        int size = LongPacker.unpackInt(is);
+        long[] ret = new long[size];
+        for (int i = 0; i < size; i++)
+            ret[i] = is.readLong();
+        return ret;
+    }
+
+
+    private long[] deserializeArrayLongI(DataInput is) throws IOException {
+        int size = LongPacker.unpackInt(is);
+        long[] ret = new long[size];
+        for (int i = 0; i < size; i++)
+            ret[i] = is.readInt();
+        return ret;
+    }
+
+
+    private long[] deserializeArrayLongS(DataInput is) throws IOException {
+        int size = LongPacker.unpackInt(is);
+        long[] ret = new long[size];
+        for (int i = 0; i < size; i++)
+            ret[i] = is.readShort();
+        return ret;
+    }
+
+
+    private long[] deserializeArrayLongB(DataInput is) throws IOException {
+        int size = LongPacker.unpackInt(is);
+        long[] ret = new long[size];
+        for (int i = 0; i < size; i++) {
+            ret[i] = is.readUnsignedByte();
+            if (ret[i] < 0)
+                throw new EOFException();
+        }
+        return ret;
+    }
+
+
+    private int[] deserializeArrayIntIInt(DataInput is) throws IOException {
+        int size = LongPacker.unpackInt(is);
+        int[] ret = new int[size];
+        for (int i = 0; i < size; i++)
+            ret[i] = is.readInt();
+        return ret;
+    }
+
+
+    private int[] deserializeArrayIntSInt(DataInput is) throws IOException {
+        int size = LongPacker.unpackInt(is);
+        int[] ret = new int[size];
+        for (int i = 0; i < size; i++)
+            ret[i] = is.readShort();
+        return ret;
+    }
+
+
+    private int[] deserializeArrayIntBInt(DataInput is) throws IOException {
+        int size = LongPacker.unpackInt(is);
+        int[] ret = new int[size];
+        for (int i = 0; i < size; i++) {
+            ret[i] = is.readUnsignedByte();
+            if (ret[i] < 0)
+                throw new EOFException();
+        }
+        return ret;
+    }
+
+
+    private int[] deserializeArrayIntPack(DataInput is) throws IOException {
+        int size = LongPacker.unpackInt(is);
+        if (size < 0)
+            throw new EOFException();
+
+        int[] ret = new int[size];
+        for (int i = 0; i < size; i++) {
+            ret[i] = LongPacker.unpackInt(is);
+        }
+        return ret;
+    }
+
+    private long[] deserializeArrayLongPack(DataInput is) throws IOException {
+        int size = LongPacker.unpackInt(is);
+        if (size < 0)
+            throw new EOFException();
+
+        long[] ret = new long[size];
+        for (int i = 0; i < size; i++) {
+            ret[i] = LongPacker.unpackLong(is);
+        }
+        return ret;
+    }
+    
+    private UUID deserializeUUID(DataInput is) throws IOException
+    {
+    	return new UUID(is.readLong(), is.readLong());
+    }
+
+    private UUID deserializeUUID(DataInput is) throws IOException
+    {
+        return new UUID(is.readLong(), is.readLong());
+    }
+
+    private int[] deserializeArrayIntB255(DataInput is) throws IOException {
+        int size = is.readUnsignedByte();
+        if (size < 0)
+            throw new EOFException();
+
+        int[] ret = new int[size];
+        for (int i = 0; i < size; i++) {
+            ret[i] = is.readUnsignedByte();
+            if (ret[i] < 0)
+                throw new EOFException();
+        }
+        return ret;
+    }
+
+
+    private Object[] deserializeArrayObject(DataInput is, FastArrayList objectStack) throws IOException, ClassNotFoundException {
+        int size = LongPacker.unpackInt(is);
+        // Read class id for components
+        int classId = LongPacker.unpackInt(is);
+        Class clazz = classId2class.get(classId);
+        if (clazz == null) clazz = Object.class;
+
+        Object[] s = (Object[])Array.newInstance(clazz, size);
+        objectStack.add(s);
+        for (int i = 0; i < size; i++)
+            s[i] = deserialize(is, objectStack);
+        return s;
+    }
+
+    private Object[] deserializeArrayObjectPackedLong(DataInput is) throws IOException, ClassNotFoundException {
+        int size = is.readUnsignedByte();
+        Object[] s = new Object[size];
+        for (int i = 0; i < size; i++) {
+            long l = LongPacker.unpackLong(is);
+            if (l == 0)
+                s[i] = null;
+            else
+                s[i] = Long.valueOf(l - 1);
+        }
+        return s;
+    }
+
+
+    private ArrayList<Object> deserializeArrayList(DataInput is, FastArrayList objectStack) throws IOException, ClassNotFoundException {
+        int size = LongPacker.unpackInt(is);
+        ArrayList<Object> s = new ArrayList<Object>(size);
+        objectStack.add(s);
+        for (int i = 0; i < size; i++) {
+            s.add(deserialize(is, objectStack));
+        }
+        return s;
+    }
+
+    private ArrayList<Object> deserializeArrayListPackedLong(DataInput is) throws IOException, ClassNotFoundException {
+        int size = is.readUnsignedByte();
+        if (size < 0)
+            throw new EOFException();
+
+        ArrayList<Object> s = new ArrayList<Object>(size);
+        for (int i = 0; i < size; i++) {
+            long l = LongPacker.unpackLong(is);
+            if (l == 0)
+                s.add(null);
+            else
+                s.add(Long.valueOf(l - 1));
+        }
+        return s;
+    }
+
+
+    private java.util.LinkedList deserializeLinkedList(DataInput is, FastArrayList objectStack) throws IOException, ClassNotFoundException {
+        int size = LongPacker.unpackInt(is);
+        java.util.LinkedList s = new java.util.LinkedList();
+        objectStack.add(s);
+        for (int i = 0; i < size; i++)
+            s.add(deserialize(is, objectStack));
+        return s;
+    }
+
+
+    private Vector<Object> deserializeVector(DataInput is, FastArrayList objectStack) throws IOException, ClassNotFoundException {
+        int size = LongPacker.unpackInt(is);
+        Vector<Object> s = new Vector<Object>(size);
+        objectStack.add(s);
+        for (int i = 0; i < size; i++)
+            s.add(deserialize(is, objectStack));
+        return s;
+    }
+
+
+    private HashSet<Object> deserializeHashSet(DataInput is, FastArrayList objectStack) throws IOException, ClassNotFoundException {
+        int size = LongPacker.unpackInt(is);
+        HashSet<Object> s = new HashSet<Object>(size);
+        objectStack.add(s);
+        for (int i = 0; i < size; i++)
+            s.add(deserialize(is, objectStack));
+        return s;
+    }
+
+
+    private LinkedHashSet<Object> deserializeLinkedHashSet(DataInput is, FastArrayList objectStack) throws IOException, ClassNotFoundException {
+        int size = LongPacker.unpackInt(is);
+        LinkedHashSet<Object> s = new LinkedHashSet<Object>(size);
+        objectStack.add(s);
+        for (int i = 0; i < size; i++)
+            s.add(deserialize(is, objectStack));
+        return s;
+    }
+
+
+    private TreeSet<Object> deserializeTreeSet(DataInput is, FastArrayList objectStack) throws IOException, ClassNotFoundException {
+        int size = LongPacker.unpackInt(is);
+        TreeSet<Object> s = new TreeSet<Object>();
+        objectStack.add(s);
+        Comparator comparator = (Comparator) deserialize(is, objectStack);
+        if (comparator != null)
+            s = new TreeSet<Object>(comparator);
+
+        for (int i = 0; i < size; i++)
+            s.add(deserialize(is, objectStack));
+        return s;
+    }
+
+
+    private TreeMap<Object, Object> deserializeTreeMap(DataInput is, FastArrayList objectStack) throws IOException, ClassNotFoundException {
+        int size = LongPacker.unpackInt(is);
+
+        TreeMap<Object, Object> s = new TreeMap<Object, Object>();
+        objectStack.add(s);
+        Comparator comparator = (Comparator) deserialize(is, objectStack);
+        if (comparator != null)
+            s = new TreeMap<Object, Object>(comparator);
+        for (int i = 0; i < size; i++)
+            s.put(deserialize(is, objectStack), deserialize(is, objectStack));
+        return s;
+    }
+
+
+    private HashMap<Object, Object> deserializeHashMap(DataInput is, FastArrayList objectStack) throws IOException, ClassNotFoundException {
+        int size = LongPacker.unpackInt(is);
+
+        HashMap<Object, Object> s = new HashMap<Object, Object>(size);
+        objectStack.add(s);
+        for (int i = 0; i < size; i++)
+            s.put(deserialize(is, objectStack), deserialize(is, objectStack));
+        return s;
+    }
+
+    private IdentityHashMap<Object, Object> deserializeIdentityHashMap(DataInput is, FastArrayList objectStack) throws IOException, ClassNotFoundException {
+        int size = LongPacker.unpackInt(is);
+
+        IdentityHashMap<Object, Object> s = new IdentityHashMap<Object, Object>(size);
+        objectStack.add(s);
+        for (int i = 0; i < size; i++)
+            s.put(deserialize(is, objectStack), deserialize(is, objectStack));
+        return s;
+    }
+
+    private LinkedHashMap<Object, Object> deserializeLinkedHashMap(DataInput is, FastArrayList objectStack) throws IOException, ClassNotFoundException {
+        int size = LongPacker.unpackInt(is);
+
+        LinkedHashMap<Object, Object> s = new LinkedHashMap<Object, Object>(size);
+        objectStack.add(s);
+        for (int i = 0; i < size; i++)
+            s.put(deserialize(is, objectStack), deserialize(is, objectStack));
+        return s;
+    }
+
+
+    private Hashtable<Object, Object> deserializeHashtable(DataInput is, FastArrayList objectStack) throws IOException, ClassNotFoundException {
+        int size = LongPacker.unpackInt(is);
+
+        Hashtable<Object, Object> s = new Hashtable<Object, Object>(size);
+        objectStack.add(s);
+        for (int i = 0; i < size; i++)
+            s.put(deserialize(is, objectStack), deserialize(is, objectStack));
+        return s;
+    }
+
+
+    private Properties deserializeProperties(DataInput is, FastArrayList objectStack) throws IOException, ClassNotFoundException {
+        int size = LongPacker.unpackInt(is);
+
+        Properties s = new Properties();
+        objectStack.add(s);
+        for (int i = 0; i < size; i++)
+            s.put(deserialize(is, objectStack), deserialize(is, objectStack));
+        return s;
+    }
+
+
+    /**
+     * Utility class similar to ArrayList, but with fast identity search.
+     */
+    static class FastArrayList<K> {
+
+        private int size = 0;
+        private K[] elementData = (K[]) new Object[8];
+
+        K get(int index) {
+            if (index >= size) throw new IndexOutOfBoundsException();
+            return elementData[index];
+        }
+
+        void add(K o) {
+            if (elementData.length == size) {
+                //grow array if necessary
+                elementData = Arrays.copyOf(elementData, elementData.length * 2);
+            }
+
+            elementData[size] = o;
+            size++;
+        }
+
+        int size() {
+            return size;
+        }
+
+
+        /**
+         * This method is reason why ArrayList is not used.
+         * Search an item in list and returns its index.
+         * It uses identity rather than 'equalsTo'
+         * One could argue that TreeMap should be used instead,
+         * but we do not expect large object trees.
+         * This search is VERY FAST compared to Maps, it does not allocate
+         * new instances or uses method calls.
+         *
+         * @param obj
+         * @return index of object in list or -1 if not found
+         */
+        int identityIndexOf(Object obj) {
+            for (int i = 0; i < size; i++) {
+                if (obj == elementData[i])
+                    return i;
+            }
+            return -1;
+        }
+
+    }
+
+
+}