/*******************************************************************************
 * Copyright 2010 Cees De Groot, Alex Boisvert, Jan Kotek
 *
 * Licensed under the Apache License, Version 2.0 (the "License");
 * you may not use this file except in compliance with the License.
 * You may obtain a copy of the License at
 *
 *   http://www.apache.org/licenses/LICENSE-2.0
 *
 * Unless required by applicable law or agreed to in writing, software
 * distributed under the License is distributed on an "AS IS" BASIS,
 * WITHOUT WARRANTIES OR CONDITIONS OF ANY KIND, either express or implied.
 * See the License for the specific language governing permissions and
 * limitations under the License.
 ******************************************************************************/

package net.kotek.jdbm;

import javax.crypto.*;

import javax.crypto.spec.IvParameterSpec;
import javax.crypto.spec.PBEKeySpec;
import javax.crypto.spec.SecretKeySpec;
import java.io.IOError;
import java.io.IOException;
import java.security.spec.KeySpec;

/**
 * Class used to configure and create DB. It uses builder pattern.
 */
public class DBMaker {

    private byte cacheType = DBCacheRef.MRU;
    private int mruCacheSize = 2048;

    private String location = null;

    private boolean disableTransactions = false;
    private boolean readonly = false;
    private String password = null;
    private boolean useAES256Bit = true;
    private boolean useRandomAccessFile = false;
    private boolean autoClearRefCacheOnLowMem = true;
    private boolean autoDefrag = true;
    protected boolean closeOnJVMExit = false;
    protected boolean deleteFilesAfterCloseFlag = false;


    /**
     * Creates new DBMaker and sets location where database is located.
     * <p>
     * If location is null, in-memory store will be used. In this case data will be
     * lost after JVM exits.
     *
     * @param location on disk where db is located, Null for in-memory store
     */
    public DBMaker(String location) {
        this.location = location;
    }


    /**
     * Use WeakReference for cache.
     * This cache does not improve performance much,
     * but prevents JDBM from creating multiple instances of the same object.
     *
     * @return this builder
     */
    public DBMaker enableWeakCache() {
        cacheType = DBCacheRef.WEAK;
        return this;
    }

    /**
     * Use SoftReference for cache.
     * This cache greatly improves performance if you have enoguth memory.
     * Instances in cache are Garbage Collected when memory gets low
     *
     * @return this builder
     */
    public DBMaker enableSoftCache() {
        cacheType = DBCacheRef.SOFT;
        return this;
    }

    /**
     * Use hard reference for cache.
     * This greatly improves performance if there is enought memory
     * Hard cache has smaller memory overhead then Soft or Weak, because
     * reference objects and queue does not have to be maintained
     *
     * @return this builder
     */
    public DBMaker enableHardCache() {
        cacheType = DBCacheRef.SOFT;
        return this;
    }


    /**
     * Use 'Most Recently Used' cache with limited size.
     * Oldest instances are released from cache when new instances are fetched.
     * This cache is not cleared by GC. Is good for systems with limited memory.
     * <p/>
     * Default size for MRU cache is 2048 records.
     *
     * @return this builder
     */
    public DBMaker enableMRUCache() {
        cacheType = DBCacheRef.MRU;
        return this;
    }

    /**
     *
     * Sets 'Most Recently Used' cache size. This cache is activated by default with size 2048
     *
     * @param cacheSize number of instances which will be kept in cache.
     * @return this builder
     */
    public DBMaker setMRUCacheSize(int cacheSize) {
        if (cacheSize < 0) throw new IllegalArgumentException("Cache size is smaller than zero");
<<<<<<< HEAD
        cacheType = DBCacheRef.MRU;
=======
        cacheType = DBCache.MRU;
        mruCacheSize = cacheSize;
>>>>>>> 34240a31
        return this;
    }

    /**
     * If reference (soft,weak or hard) cache is enabled,
     * GC may not release references fast enough (or not at all in case of hard cache).
     * So JDBM periodically checks amount of free heap memory.
     * If free memory is less than 25% or 10MB,
     * JDBM completely clears its reference cache to prevent possible memory issues.
     * <p>
     * Calling this method disables auto cache clearing when mem is low.
     * And of course it can cause some out of memory exceptions.
     *
     * @return this builder
     */
    public DBMaker disableCacheAutoClear(){
        this.autoClearRefCacheOnLowMem = false;
        return this;
    }


    /**
     * Enabled storage encryption using AES cipher. JDBM supports both 128 bit and 256 bit encryption if JRE provides it.
     * There are some restrictions on AES 256 bit and not all JREs have it  by default.
     * <p/>
     * Storage can not be read (decrypted), unless the key is provided next time it is opened
     *
     * @param password used to encrypt store
     * @param useAES256Bit if true strong AES 256 bit encryption is used. Otherwise more usual AES 128 bit is used.
     * @return this builder
     */
    public DBMaker enableEncryption(String password, boolean useAES256Bit) {
        this.password = password;
        this.useAES256Bit = useAES256Bit;
        return this;
    }




    /**
     * Make DB readonly.
     * Update/delete/insert operation will throw 'UnsupportedOperationException'
     *
     * @return this builder
     */
    public DBMaker readonly() {
        readonly = true;
        return this;
    }


    /**
     * Disable cache completely
     *
     * @return this builder
     */
    public DBMaker disableCache() {
        cacheType = DBCacheRef.NONE;
        return this;
    }


    /**
     * Option to disable transaction (to increase performance at the cost of potential data loss).
     * Transactions are enabled by default
     * <p/>
     * Switches off transactioning for the record manager. This means
     * that a) a transaction log is not kept, and b) writes aren't
     * synch'ed after every update. Writes are cached in memory and then flushed
     * to disk every N writes. You may also flush writes manually by calling commit().
     * This is useful when batch inserting into a new database.
     * <p/>
     * When using this, database must be properly closed before JVM shutdown.
     * Failing to do so may and WILL corrupt store.
     *
     * @return this builder
     */
    public DBMaker disableTransactions() {
        this.disableTransactions = true;
        return this;
    }

    /**
     * By default JDBM uses mapped memory buffers to read from files.
     * But this may behave strangely on some platforms.
     * Safe alternative is to use old RandomAccessFile rather then mapped ByteBuffer.
     * There is typically slower (pages needs to be copyed into memory on every write).
     *
     * @return this builder
     */
    public DBMaker useRandomAccessFile(){
        this.useRandomAccessFile = true;
        return this;
    }

    /**
     * JDBM is not very good at reclaiming free space after massive deletes.
     * For this reason JDBM tracks store fragmentation and if performance
     * penalty is too high, it automatically triggers defragmentation.
     * <p/>
     * Autodefragmentation always takes place after commit, so it is
     * transparent to user, except delay while store is defragmented.
     * With disabled transactions autodefrag may take place any time
     * after write operation.
     * <p/>
     * Use this option to disable automatic defragmentation.
     * You can reach better performance with manual defrag.
     * For example when doing massive delete, it is best to
     * trigger defrag after delete completed. Auto defrag could trigger
     * more then once during delete operation.
     *
     * @return this builder
     */
    public DBMaker disableAutoDefrag(){
        this.autoDefrag = false;
        return this;
    }


    /**
     * Registers shutdown hook and close database on JVM exit, if it was not already closed; 
     * 
     * @return this builder
     */
    public DBMaker closeOnExit(){
        this.closeOnJVMExit = true;
        return this;
    }

    /**
     * Delete all storage files after DB is closed
     *
     * @return this builder
     */
    public DBMaker deleteFilesAfterClose(){
        this.deleteFilesAfterCloseFlag = true;
        return this;
    }

    /**
     * Opens database with settings earlier specified in this builder.
     *
     * @return new DB
     * @throws java.io.IOError if db could not be opened
     */
    public DB build() {

        Cipher cipherIn = null;
        Cipher cipherOut = null;
        if (password != null) try {
            //initialize ciphers
            //this code comes from stack owerflow
            //http://stackoverflow.com/questions/992019/java-256bit-aes-encryption/992413#992413
            byte[] salt = new byte[]{3, -34, 123, 53, 78, 121, -12, -1, 45, -12, -48, 89, 11, 100, 99, 8};

            SecretKeyFactory factory = SecretKeyFactory.getInstance("PBKDF2WithHmacSHA1");
            KeySpec spec = new PBEKeySpec(password.toCharArray(), salt, 1024, useAES256Bit?256:128);
            SecretKey tmp = factory.generateSecret(spec);
            SecretKey secret = new SecretKeySpec(tmp.getEncoded(), "AES");

            String transform = "AES/CBC/NoPadding";
            IvParameterSpec params = new IvParameterSpec(salt);

            cipherIn = Cipher.getInstance(transform);
            cipherIn.init(Cipher.ENCRYPT_MODE, secret, params);

            cipherOut = Cipher.getInstance(transform);
            cipherOut.init(Cipher.DECRYPT_MODE, secret, params);

            //sanity check, try with page size
            byte[] data = new byte[Storage.BLOCK_SIZE];
            byte[] encData = cipherIn.doFinal(data);
            if (encData.length != Storage.BLOCK_SIZE)
                throw new Error("Block size changed after encryption, make sure you use '/NoPadding'");
            byte[] data2 = cipherOut.doFinal(encData);
            for (int i = 0; i < data.length; i++) {
                if (data[i] != data2[i]) throw new Error("Encryption provided by JRE does not work");
            }

        } catch (Exception e) {
            throw new IOError(e);
        }

        DBAbstract db = null;

        try {
            db = new DBStore(location, readonly, disableTransactions, cipherIn, cipherOut,useRandomAccessFile,autoDefrag,deleteFilesAfterCloseFlag);
        } catch (IOException e) {
            throw new IOError(e);
        }


        if (cacheType == DBCacheRef.MRU){
          db = new DBCacheMRU((DBStore) db,mruCacheSize);
        }else if( cacheType == DBCacheRef.SOFT || cacheType == DBCacheRef.HARD || cacheType == DBCacheRef.WEAK) {
            db = new DBCacheRef((DBStore) db, mruCacheSize, cacheType,autoClearRefCacheOnLowMem);
        } else if (cacheType == DBCacheRef.NONE) {
            //do nothing
        } else {
            throw new IllegalArgumentException("Unknown cache type: " + cacheType);
        }
        
        if(closeOnJVMExit){
            final DB db2 = db;
            Thread t = new Thread("JDBM shutdown"){
              public void run(){
                  if(!db2.isClosed())
                    db2.close();    
              }
            };
            Runtime.getRuntime().removeShutdownHook(t);
        }

        return db;
    }

}<|MERGE_RESOLUTION|>--- conflicted
+++ resolved
@@ -120,12 +120,8 @@
      */
     public DBMaker setMRUCacheSize(int cacheSize) {
         if (cacheSize < 0) throw new IllegalArgumentException("Cache size is smaller than zero");
-<<<<<<< HEAD
         cacheType = DBCacheRef.MRU;
-=======
-        cacheType = DBCache.MRU;
         mruCacheSize = cacheSize;
->>>>>>> 34240a31
         return this;
     }
 
